--- conflicted
+++ resolved
@@ -7,14 +7,9 @@
     this.timeout(60000);
   });
 
-<<<<<<< HEAD
-  it('Color picker remembers the user color after a refresh', function (done) {
-    this.timeout(10000);
-=======
   it('Color picker matches original color and remembers the user color' +
       ' after a refresh', function (done) {
-    this.timeout(60000);
->>>>>>> 10767839
+    this.timeout(10000);
     const chrome$ = helper.padChrome$;
 
     // click on the settings button to make settings visible
@@ -68,10 +63,7 @@
   });
 
   it('Own user color is shown when you enter a chat', function (done) {
-<<<<<<< HEAD
     this.timeout(1000);
-=======
->>>>>>> 10767839
     const chrome$ = helper.padChrome$;
 
     const $colorOption = helper.padChrome$('#options-colorscheck');
@@ -104,10 +96,6 @@
     // simulate a keypress of enter actually does evt.which = 10 not 13
     $chatInput.sendkeys('{enter}');
 
-<<<<<<< HEAD
-    // check if chat shows up
-=======
->>>>>>> 10767839
     // wait until the chat message shows up
     helper.waitFor(() => chrome$('#chattext').children('p').length !== 0
     ).done(() => {
