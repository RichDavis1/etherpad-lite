--- conflicted
+++ resolved
@@ -7,11 +7,7 @@
 
       let times = 10;
 
-<<<<<<< HEAD
-      const loadPad = function () {
-=======
       const loadPad = () => {
->>>>>>> 10767839
         helper.newPad(() => {
           times--;
           if (times > 0) {
