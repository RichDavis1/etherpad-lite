--- conflicted
+++ resolved
@@ -548,11 +548,6 @@
   it('Gets back the HTML of a Pad with complex nested lists of different types', function(done) {
     api.get(endPoint('getHTML')+"&padID="+testPadId)
     .expect(function(res){
-<<<<<<< HEAD
-      var ehtml = res.body.data.html.replace("<br></body>", "</body>").toLowerCase();
-      var uhtml = ULhtml.toLowerCase();
-      if(ehtml !== uhtml) throw new Error("Imported HTML does not match served HTML.\nExpected:\n" + uhtml + "\n\nReceived:\n" + ehtml)
-=======
       var receivedHtml = res.body.data.html.replace("<br></body>", "</body>").toLowerCase();
 
       if (receivedHtml !== expectedHtml) {
@@ -566,7 +561,6 @@
            Which is a slightly modified version of the originally imported one:
            ${ulHtml}`);
       }
->>>>>>> 718b1755
     })
     .expect('Content-Type', /json/)
     .expect(200, done)
