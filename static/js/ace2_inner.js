--- conflicted
+++ resolved
@@ -5653,12 +5653,7 @@
       }
     }
   }
-<<<<<<< HEAD
-  
-};
-=======
+
 }
 
->>>>>>> 64f04670
-
 exports.editor = new Ace2Inner();