{
  "name"           : "ep_etherpad-lite",
  "description"    : "A Etherpad based on node.js",
  "homepage"       : "http://etherpad.org",
  "keywords"       : ["etherpad", "realtime", "collaborative", "editor"],
  "author"         : "Etherpad Foundation",
  "contributors"   : [
                      { "name": "John McLear" },
                      { "name": "Hans Pinckaers" },
                      { "name": "Robin Buse" },
                      { "name": "Marcel Klehr" },
                      { "name": "Peter Martischka" }
                     ],
  "dependencies"   : {
                      "etherpad-yajsml"         : "0.0.2",
                      "request"                 : "2.55.0",
<<<<<<< HEAD
                      "requirejs"		: "2.1.17",
                      "etherpad-require-kernel" : "1.0.8",
=======
                      "etherpad-require-kernel" : "1.0.9",
>>>>>>> 25092fcb
                      "resolve"                 : "1.1.6",
                      "socket.io"               : "1.3.5",
                      "ueberDB"                 : "0.2.15",
                      "express"                 : "4.12.3",
                      "express-session"         : "1.11.1",
                      "cookie-parser"           : "1.3.4",
                      "async"                   : "0.9.0",
                      "clean-css"               : "3.1.9",
                      "uglify-js"               : "2.4.19",
                      "formidable"              : "1.0.17",
                      "log4js"                  : "0.6.22",
                      "cheerio"                 : "0.19.0",
                      "async-stacktrace"        : "0.0.2",
                      "npm"                     : "2.7.6",
                      "ejs"                     : "2.3.1",
                      "graceful-fs"             : "3.0.6",
                      "slide"                   : "1.1.6",
                      "semver"                  : "4.3.3",
                      "security"                : "1.0.0",
                      "tinycon"                 : "0.0.1",
                      "underscore"              : "1.8.3",
                      "unorm"                   : "1.3.3",
                      "languages4translatewiki" : "0.1.3",
                      "swagger-node-express"    : "2.1.3",
                      "channels"                : "0.0.4",
                      "jsonminify"              : "0.2.3",
                      "measured"                : "1.0.0",
                      "mocha"                   : "2.2.4",
                      "supertest"               : "0.15.0"
                     },
  "bin":             { "etherpad-lite": "./node/server.js" },
  "devDependencies": {
                      "wd"      : "0.3.11"
                     },
  "engines"        : { "node" : ">=0.10.0",
                       "npm"  : ">=1.0"
                     },
  "repository"     : { "type" : "git",
                       "url" : "http://github.com/ether/etherpad-lite.git"
                     },
  "version"        : "1.5.4"
}<|MERGE_RESOLUTION|>--- conflicted
+++ resolved
@@ -14,12 +14,8 @@
   "dependencies"   : {
                       "etherpad-yajsml"         : "0.0.2",
                       "request"                 : "2.55.0",
-<<<<<<< HEAD
                       "requirejs"		: "2.1.17",
-                      "etherpad-require-kernel" : "1.0.8",
-=======
                       "etherpad-require-kernel" : "1.0.9",
->>>>>>> 25092fcb
                       "resolve"                 : "1.1.6",
                       "socket.io"               : "1.3.5",
                       "ueberDB"                 : "0.2.15",
