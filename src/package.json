{
  "name"           : "ep_etherpad-lite",
  "description"    : "A Etherpad based on node.js",
  "homepage"       : "https://github.com/Pita/etherpad-lite",
  "keywords"       : ["etherpad", "realtime", "collaborative", "editor"],
  "author"         : "Peter 'Pita' Martischka <petermartischka@googlemail.com> - Primary Technology Ltd",
  "contributors"   : [
                      { "name": "John McLear", 
                        "name": "Hans Pinckaers",
                        "name": "Robin Buse" }
                     ],
  "dependencies"   : {
                      "yajsml"              : "1.1.2",
                      "request"             : "2.9.100",
                      "require-kernel"      : "1.0.5",
                      "socket.io"           : "0.8.7",
                      "ueberDB"             : "0.1.7",
                      "async"               : "0.1.18",
                      "express"             : "2.5.8",
                      "clean-css"           : "0.3.2",
                      "uglify-js"           : "1.2.5",
                      "formidable"          : "1.0.9",
                      "log4js"              : "0.4.1",
                      "jsdom-nocontextifiy" : "0.2.10",
                      "async-stacktrace"    : "0.0.2",
<<<<<<< HEAD

		      "npm"		    : "1.1",
		      "ejs"		    : "0.6.1",
		      "node.extend"         : "1.0.0",
                      "graceful-fs"         : "1.1.5",
                      "slide"               : "1.1.3",
                      "semver"              : "1.0.13"

=======
                      "npm"		    : "1.1",
                      "underscore"          : "1.3.1"
>>>>>>> beec69ac
                     },
  "devDependencies": {
                      "jshint"  : "*"
                     },
  "engines"        : { "node" : ">=0.6.0",
                       "npm"  : ">=1.0"
                     }, 
  "version"        : "1.0.0"
}<|MERGE_RESOLUTION|>--- conflicted
+++ resolved
@@ -23,19 +23,13 @@
                       "log4js"              : "0.4.1",
                       "jsdom-nocontextifiy" : "0.2.10",
                       "async-stacktrace"    : "0.0.2",
-<<<<<<< HEAD
-
 		      "npm"		    : "1.1",
 		      "ejs"		    : "0.6.1",
 		      "node.extend"         : "1.0.0",
                       "graceful-fs"         : "1.1.5",
                       "slide"               : "1.1.3",
-                      "semver"              : "1.0.13"
-
-=======
-                      "npm"		    : "1.1",
+                      "semver"              : "1.0.13",
                       "underscore"          : "1.3.1"
->>>>>>> beec69ac
                      },
   "devDependencies": {
                       "jshint"  : "*"
