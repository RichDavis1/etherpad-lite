/**
 * This code is mostly from the old Etherpad. Please help us to comment this code.
 * This helps other people to understand this code better and helps them to improve it.
 * TL;DR COMMENTS ON THIS FILE ARE HIGHLY APPRECIATED
 */

/**
 * Copyright 2009 Google Inc.
 *
 * Licensed under the Apache License, Version 2.0 (the "License");
 * you may not use this file except in compliance with the License.
 * You may obtain a copy of the License at
 *
 *      http://www.apache.org/licenses/LICENSE-2.0
 *
 * Unless required by applicable law or agreed to in writing, software
 * distributed under the License is distributed on an "AS-IS" BASIS,
 * WITHOUT WARRANTIES OR CONDITIONS OF ANY KIND, either express or implied.
 * See the License for the specific language governing permissions and
 * limitations under the License.
 */
var _, $, jQuery, plugins, Ace2Common;

var browser = require('./browser').browser;
if(browser.msie){
  // Honestly fuck IE royally.
  // Basically every hack we have since V11 causes a problem
  if(parseInt(browser.version) >= 11){
    delete browser.msie;
    browser.chrome = true;
    browser.modernIE = true;
  }
}

Ace2Common = require('./ace2_common');

plugins = require('ep_etherpad-lite/static/js/pluginfw/client_plugins');
$ = jQuery = require('./rjquery').$;
_ = require("./underscore");

var isNodeText = Ace2Common.isNodeText,
  getAssoc = Ace2Common.getAssoc,
  setAssoc = Ace2Common.setAssoc,
  isTextNode = Ace2Common.isTextNode,
  binarySearchInfinite = Ace2Common.binarySearchInfinite,
  htmlPrettyEscape = Ace2Common.htmlPrettyEscape,
  noop = Ace2Common.noop;
var hooks = require('./pluginfw/hooks');

function Ace2Inner(editorInfo){

  var makeChangesetTracker = require('./changesettracker').makeChangesetTracker;
  var colorutils = require('./colorutils').colorutils;
  var makeContentCollector = require('./contentcollector').makeContentCollector;
  var makeCSSManager = require('./cssmanager').makeCSSManager;
  var domline = require('./domline').domline;
  var AttribPool = require('./AttributePool');
  var Changeset = require('./Changeset');
  var ChangesetUtils = require('./ChangesetUtils');
  var linestylefilter = require('./linestylefilter').linestylefilter;
  var SkipList = require('./skiplist');
  var undoModule = require('./undomodule').undoModule;
  var AttributeManager = require('./AttributeManager');

  var DEBUG = false; //$$ build script replaces the string "var DEBUG=true;//$$" with "var DEBUG=false;"
  // changed to false
  var isSetUp = false;

  var THE_TAB = '    '; //4
  var MAX_LIST_LEVEL = 16;

  var LINE_NUMBER_PADDING_RIGHT = 4;
  var LINE_NUMBER_PADDING_LEFT = 4;
  var MIN_LINEDIV_WIDTH = 20;
  var EDIT_BODY_PADDING_TOP = 8;
  var EDIT_BODY_PADDING_LEFT = 8;

  var caughtErrors = [];

  var thisAuthor = '';

  var disposed = false;
  var sideDiv = $('#sidediv')[0];
  var lineMetricsDiv = $('#linemetricsdiv')[0];
  var innerdocbody = $('#innerdocbody')[0];
  initLineNumbers();

  var outsideKeyDown = noop;

  var outsideKeyPress = function(){return true;};

  var outsideNotifyDirty = noop;

  // selFocusAtStart -- determines whether the selection extends "backwards", so that the focus
  // point (controlled with the arrow keys) is at the beginning; not supported in IE, though
  // native IE selections have that behavior (which we try not to interfere with).
  // Must be false if selection is collapsed!
  var rep = {
    lines: new SkipList(),
    selStart: null,
    selEnd: null,
    selFocusAtStart: false,
    alltext: "",
    alines: [],
    apool: new AttribPool()
  };

  // lines, alltext, alines, and DOM are set up in init()
  if (undoModule.enabled)
  {
    undoModule.apool = rep.apool;
  }

  var root, doc; // set in init()
  var isEditable = true;
  var doesWrap = true;
  var hasLineNumbers = true;
  var isStyled = true;

  // space around the innermost iframe element
  var iframePadLeft = MIN_LINEDIV_WIDTH + LINE_NUMBER_PADDING_RIGHT + EDIT_BODY_PADDING_LEFT;
  var iframePadTop = EDIT_BODY_PADDING_TOP;
  var iframePadBottom = 0,
      iframePadRight = 0;

  var console = (DEBUG && window.console);
  var documentAttributeManager;

  if (!window.console)
  {
    var names = ["log", "debug", "info", "warn", "error", "assert", "dir", "dirxml", "group", "groupEnd", "time", "timeEnd", "count", "trace", "profile", "profileEnd"];
    console = {};
    for (var i = 0; i < names.length; ++i)
    console[names[i]] = noop;
    //console.error = function(str) { alert(str); };
  }

  var PROFILER = window.PROFILER;
  if (!PROFILER)
  {
    PROFILER = function()
    {
      return {
        start: noop,
        mark: noop,
        literal: noop,
        end: noop,
        cancel: noop
      };
    };
  }

  // "dmesg" is for displaying messages in the in-page output pane
  // visible when "?djs=1" is appended to the pad URL.  It generally
  // remains a no-op unless djs is enabled, but we make a habit of
  // only calling it in error cases or while debugging.
  var dmesg = noop;
  window.dmesg = noop;

  var scheduler = parent; // hack for opera required

  var textFace = 'monospace';
  var textSize = 12;


  function textLineHeight()
  {
    return Math.round(textSize * 4 / 3);
  }

  var dynamicCSS = null;
  var outerDynamicCSS = null;
  var parentDynamicCSS = null;

  function initDynamicCSS()
  {
    dynamicCSS = makeCSSManager("dynamicsyntax");
    outerDynamicCSS = makeCSSManager("dynamicsyntax", "outer");
    parentDynamicCSS = makeCSSManager("dynamicsyntax", "parent");
  }

  var changesetTracker = makeChangesetTracker(scheduler, rep.apool, {
    withCallbacks: function(operationName, f)
    {
      inCallStackIfNecessary(operationName, function()
      {
        fastIncorp(1);
        f(
        {
          setDocumentAttributedText: function(atext)
          {
            setDocAText(atext);
          },
          applyChangesetToDocument: function(changeset, preferInsertionAfterCaret)
          {
            var oldEventType = currentCallStack.editEvent.eventType;
            currentCallStack.startNewEvent("nonundoable");

            performDocumentApplyChangeset(changeset, preferInsertionAfterCaret);

            currentCallStack.startNewEvent(oldEventType);
          }
        });
      });
    }
  });

  var authorInfos = {}; // presence of key determines if author is present in doc

  function getAuthorInfos(){
    return authorInfos;
  };
  editorInfo.ace_getAuthorInfos= getAuthorInfos;

  function setAuthorStyle(author, info)
  {
    if (!dynamicCSS) {
      return;
    }
    var authorSelector = getAuthorColorClassSelector(getAuthorClassName(author));

    var authorStyleSet = hooks.callAll('aceSetAuthorStyle', {
      dynamicCSS: dynamicCSS,
      parentDynamicCSS: parentDynamicCSS,
      outerDynamicCSS: outerDynamicCSS,
      info: info,
      author: author,
      authorSelector: authorSelector,
    });

    // Prevent default behaviour if any hook says so
    if (_.any(authorStyleSet, function(it) { return it }))
    {
      return
    }

    if (!info)
    {
      dynamicCSS.removeSelectorStyle(authorSelector);
      parentDynamicCSS.removeSelectorStyle(authorSelector);
    }
    else
    {
      if (info.bgcolor)
      {
        var bgcolor = info.bgcolor;
        if ((typeof info.fade) == "number")
        {
          bgcolor = fadeColor(bgcolor, info.fade);
        }

        var authorStyle = dynamicCSS.selectorStyle(authorSelector);
        var parentAuthorStyle = parentDynamicCSS.selectorStyle(authorSelector);
        var anchorStyle = dynamicCSS.selectorStyle(authorSelector + ' > a')

        // author color
        authorStyle.backgroundColor = bgcolor;
        parentAuthorStyle.backgroundColor = bgcolor;

        // text contrast
        if(colorutils.luminosity(colorutils.css2triple(bgcolor)) < 0.5)
        {
          authorStyle.color = '#ffffff';
          parentAuthorStyle.color = '#ffffff';
        }else{
          authorStyle.color = null;
          parentAuthorStyle.color = null;
        }

        // anchor text contrast
        if(colorutils.luminosity(colorutils.css2triple(bgcolor)) < 0.55)
        {
          anchorStyle.color = colorutils.triple2css(colorutils.complementary(colorutils.css2triple(bgcolor)));
        }else{
          anchorStyle.color = null;
        }
      }
    }
  }

  function setAuthorInfo(author, info)
  {
    if ((typeof author) != "string")
    {
      throw new Error("setAuthorInfo: author (" + author + ") is not a string");
    }
    if (!info)
    {
      delete authorInfos[author];
    }
    else
    {
      authorInfos[author] = info;
    }
    setAuthorStyle(author, info);
  }

  function getAuthorClassName(author)
  {
    return "author-" + author.replace(/[^a-y0-9]/g, function(c)
    {
      if (c == ".") return "-";
      return 'z' + c.charCodeAt(0) + 'z';
    });
  }

  function className2Author(className)
  {
    if (className.substring(0, 7) == "author-")
    {
      return className.substring(7).replace(/[a-y0-9]+|-|z.+?z/g, function(cc)
      {
        if (cc == '-') return '.';
        else if (cc.charAt(0) == 'z')
        {
          return String.fromCharCode(Number(cc.slice(1, -1)));
        }
        else
        {
          return cc;
        }
      });
    }
    return null;
  }

  function getAuthorColorClassSelector(oneClassName)
  {
    return ".authorColors ." + oneClassName;
  }

  function setUpTrackingCSS()
  {
    if (dynamicCSS)
    {
      var backgroundHeight = lineMetricsDiv.offsetHeight;
      var lineHeight = textLineHeight();
      var extraBodding = 0;
      var extraTodding = 0;
      if (backgroundHeight < lineHeight)
      {
        extraBodding = Math.ceil((lineHeight - backgroundHeight) / 2);
        extraTodding = lineHeight - backgroundHeight - extraBodding;
      }
      var spanStyle = dynamicCSS.selectorStyle("#innerdocbody span");
      spanStyle.paddingTop = extraTodding + "px";
      spanStyle.paddingBottom = extraBodding + "px";
    }
  }

  function fadeColor(colorCSS, fadeFrac)
  {
    var color = colorutils.css2triple(colorCSS);
    color = colorutils.blend(color, [1, 1, 1], fadeFrac);
    return colorutils.triple2css(color);
  }

  editorInfo.ace_getRep = function()
  {
    return rep;
  };

  editorInfo.ace_getAuthor = function()
  {
    return thisAuthor;
  }

  var currentCallStack = null;

  function inCallStack(type, action)
  {
    if (disposed) return;

    if (currentCallStack)
    {
      console.log("Can't enter callstack " + type + ", already in " + currentCallStack.type);
    }

    var profiling = false;

    function profileRest()
    {
      profiling = true;
      console.profile();
    }

    function newEditEvent(eventType)
    {
      return {
        eventType: eventType,
        backset: null
      };
    }

    function submitOldEvent(evt)
    {
      if (rep.selStart && rep.selEnd)
      {
        var selStartChar = rep.lines.offsetOfIndex(rep.selStart[0]) + rep.selStart[1];
        var selEndChar = rep.lines.offsetOfIndex(rep.selEnd[0]) + rep.selEnd[1];
        evt.selStart = selStartChar;
        evt.selEnd = selEndChar;
        evt.selFocusAtStart = rep.selFocusAtStart;
      }
      if (undoModule.enabled)
      {
        var undoWorked = false;
        try
        {
          if (evt.eventType == "setup" || evt.eventType == "importText" || evt.eventType == "setBaseText")
          {
            undoModule.clearHistory();
          }
          else if (evt.eventType == "nonundoable")
          {
            if (evt.changeset)
            {
              undoModule.reportExternalChange(evt.changeset);
            }
          }
          else
          {
            undoModule.reportEvent(evt);
          }
          undoWorked = true;
        }
        finally
        {
          if (!undoWorked)
          {
            undoModule.enabled = false; // for safety
          }
        }
      }
    }

    function startNewEvent(eventType, dontSubmitOld)
    {
      var oldEvent = currentCallStack.editEvent;
      if (!dontSubmitOld)
      {
        submitOldEvent(oldEvent);
      }
      currentCallStack.editEvent = newEditEvent(eventType);
      return oldEvent;
    }

    currentCallStack = {
      type: type,
      docTextChanged: false,
      selectionAffected: false,
      userChangedSelection: false,
      domClean: false,
      profileRest: profileRest,
      isUserChange: false,
      // is this a "user change" type of call-stack
      repChanged: false,
      editEvent: newEditEvent(type),
      startNewEvent: startNewEvent
    };
    var cleanExit = false;
    var result;
    try
    {
      result = action();

      hooks.callAll('aceEditEvent', {
        callstack: currentCallStack,
        editorInfo: editorInfo,
        rep: rep,
        documentAttributeManager: documentAttributeManager
      });

      //console.log("Just did action for: "+type);
      cleanExit = true;
    }
    catch (e)
    {
      caughtErrors.push(
      {
        error: e,
        time: +new Date()
      });
      dmesg(e.toString());
      throw e;
    }
    finally
    {
      var cs = currentCallStack;
      //console.log("Finished action for: "+type);
      if (cleanExit)
      {
        submitOldEvent(cs.editEvent);
        if (cs.domClean && cs.type != "setup")
        {
          // if (cs.isUserChange)
          // {
          //  if (cs.repChanged) parenModule.notifyChange();
          //  else parenModule.notifyTick();
          // }
          if (cs.selectionAffected)
          {
            updateBrowserSelectionFromRep();
          }
          if ((cs.docTextChanged || cs.userChangedSelection) && cs.type != "applyChangesToBase")
          {
            scrollSelectionIntoView();
          }
          if (cs.docTextChanged && cs.type.indexOf("importText") < 0)
          {
            outsideNotifyDirty();
          }
        }
      }
      else
      {
        // non-clean exit
        if (currentCallStack.type == "idleWorkTimer")
        {
          idleWorkTimer.atLeast(1000);
        }
      }
      currentCallStack = null;
      if (profiling) console.profileEnd();
    }
    return result;
  }
  editorInfo.ace_inCallStack = inCallStack;

  function inCallStackIfNecessary(type, action)
  {
    if (!currentCallStack)
    {
      inCallStack(type, action);
    }
    else
    {
      action();
    }
  }
  editorInfo.ace_inCallStackIfNecessary = inCallStackIfNecessary;

  function dispose()
  {
    disposed = true;
    if (idleWorkTimer) idleWorkTimer.never();
    teardown();
  }

  function checkALines()
  {
    return; // disable for speed


    function error()
    {
      throw new Error("checkALines");
    }
    if (rep.alines.length != rep.lines.length())
    {
      error();
    }
    for (var i = 0; i < rep.alines.length; i++)
    {
      var aline = rep.alines[i];
      var lineText = rep.lines.atIndex(i).text + "\n";
      var lineTextLength = lineText.length;
      var opIter = Changeset.opIterator(aline);
      var alineLength = 0;
      while (opIter.hasNext())
      {
        var o = opIter.next();
        alineLength += o.chars;
        if (opIter.hasNext())
        {
          if (o.lines !== 0) error();
        }
        else
        {
          if (o.lines != 1) error();
        }
      }
      if (alineLength != lineTextLength)
      {
        error();
      }
    }
  }

  function setWraps(newVal)
  {
    doesWrap = newVal;
    var dwClass = "doesWrap";
    setClassPresence(root, "doesWrap", doesWrap);
    scheduler.setTimeout(function()
    {
      inCallStackIfNecessary("setWraps", function()
      {
        fastIncorp(7);
        recreateDOM();
        fixView();
      });
    }, 0);

    // Chrome can't handle the truth..  If CSS rule white-space:pre-wrap
    // is true then any paste event will insert two lines..
    // Sadly this will mean you get a walking Caret in Chrome when clicking on a URL
    // So this has to be set to pre-wrap ;(
    // We need to file a bug w/ the Chromium team.
    if(browser.chrome){
      $("#innerdocbody").css({"white-space":"pre-wrap"});
    }

  }

  function setStyled(newVal)
  {
    var oldVal = isStyled;
    isStyled = !! newVal;

    if (newVal != oldVal)
    {
      if (!newVal)
      {
        // clear styles
        inCallStackIfNecessary("setStyled", function()
        {
          fastIncorp(12);
          var clearStyles = [];
          for (var k in STYLE_ATTRIBS)
          {
            clearStyles.push([k, '']);
          }
          performDocumentApplyAttributesToCharRange(0, rep.alltext.length, clearStyles);
        });
      }
    }
  }

  function setTextFace(face)
  {
    textFace = face;
    root.style.fontFamily = textFace;
    lineMetricsDiv.style.fontFamily = textFace;
    scheduler.setTimeout(function()
    {
      setUpTrackingCSS();
    }, 0);
  }

  function setTextSize(size)
  {
    textSize = size;
    root.style.fontSize = textSize + "px";
    root.style.lineHeight = textLineHeight() + "px";
    sideDiv.style.lineHeight = textLineHeight() + "px";
    lineMetricsDiv.style.fontSize = textSize + "px";
    scheduler.setTimeout(function()
    {
      setUpTrackingCSS();
    }, 0);
  }

  function recreateDOM()
  {
    // precond: normalized
    recolorLinesInRange(0, rep.alltext.length);
  }

  function setEditable(newVal)
  {
    isEditable = newVal;

    // the following may fail, e.g. if iframe is hidden
    if (!isEditable)
    {
      setDesignMode(false);
    }
    else
    {
      setDesignMode(true);
    }
    setClassPresence(root, "static", !isEditable);
  }

  function enforceEditability()
  {
    setEditable(isEditable);
  }

  function importText(text, undoable, dontProcess)
  {
    var lines;
    if (dontProcess)
    {
      if (text.charAt(text.length - 1) != "\n")
      {
        throw new Error("new raw text must end with newline");
      }
      if (/[\r\t\xa0]/.exec(text))
      {
        throw new Error("new raw text must not contain CR, tab, or nbsp");
      }
      lines = text.substring(0, text.length - 1).split('\n');
    }
    else
    {
      lines = _.map(text.split('\n'), textify);
    }
    var newText = "\n";
    if (lines.length > 0)
    {
      newText = lines.join('\n') + '\n';
    }

    inCallStackIfNecessary("importText" + (undoable ? "Undoable" : ""), function()
    {
      setDocText(newText);
    });

    if (dontProcess && rep.alltext != text)
    {
      throw new Error("mismatch error setting raw text in importText");
    }
  }

  function importAText(atext, apoolJsonObj, undoable)
  {
    atext = Changeset.cloneAText(atext);
    if (apoolJsonObj)
    {
      var wireApool = (new AttribPool()).fromJsonable(apoolJsonObj);
      atext.attribs = Changeset.moveOpsToNewPool(atext.attribs, wireApool, rep.apool);
    }
    inCallStackIfNecessary("importText" + (undoable ? "Undoable" : ""), function()
    {
      setDocAText(atext);
    });
  }

  function setDocAText(atext)
  {
    fastIncorp(8);

    var oldLen = rep.lines.totalWidth();
    var numLines = rep.lines.length();
    var upToLastLine = rep.lines.offsetOfIndex(numLines - 1);
    var lastLineLength = rep.lines.atIndex(numLines - 1).text.length;
    var assem = Changeset.smartOpAssembler();
    var o = Changeset.newOp('-');
    o.chars = upToLastLine;
    o.lines = numLines - 1;
    assem.append(o);
    o.chars = lastLineLength;
    o.lines = 0;
    assem.append(o);
    Changeset.appendATextToAssembler(atext, assem);
    var newLen = oldLen + assem.getLengthChange();
    var changeset = Changeset.checkRep(
    Changeset.pack(oldLen, newLen, assem.toString(), atext.text.slice(0, -1)));
    performDocumentApplyChangeset(changeset);

    performSelectionChange([0, rep.lines.atIndex(0).lineMarker], [0, rep.lines.atIndex(0).lineMarker]);

    idleWorkTimer.atMost(100);

    if (rep.alltext != atext.text)
    {
      dmesg(htmlPrettyEscape(rep.alltext));
      dmesg(htmlPrettyEscape(atext.text));
      throw new Error("mismatch error setting raw text in setDocAText");
    }
  }

  function setDocText(text)
  {
    setDocAText(Changeset.makeAText(text));
  }

  function getDocText()
  {
    var alltext = rep.alltext;
    var len = alltext.length;
    if (len > 0) len--; // final extra newline
    return alltext.substring(0, len);
  }

  function exportText()
  {
    if (currentCallStack && !currentCallStack.domClean)
    {
      inCallStackIfNecessary("exportText", function()
      {
        fastIncorp(2);
      });
    }
    return getDocText();
  }

  function editorChangedSize()
  {
    fixView();
  }

  function setOnKeyPress(handler)
  {
    outsideKeyPress = handler;
  }

  function setOnKeyDown(handler)
  {
    outsideKeyDown = handler;
  }

  function setNotifyDirty(handler)
  {
    outsideNotifyDirty = handler;
  }

  function getFormattedCode()
  {
    if (currentCallStack && !currentCallStack.domClean)
    {
      inCallStackIfNecessary("getFormattedCode", incorporateUserChanges);
    }
    var buf = [];
    if (rep.lines.length() > 0)
    {
      // should be the case, even for empty file
      var entry = rep.lines.atIndex(0);
      while (entry)
      {
        var domInfo = entry.domInfo;
        buf.push((domInfo && domInfo.getInnerHTML()) || domline.processSpaces(domline.escapeHTML(entry.text), doesWrap) || '&nbsp;' /*empty line*/ );
        entry = rep.lines.next(entry);
      }
    }
    return '<div class="syntax"><div>' + buf.join('</div>\n<div>') + '</div></div>';
  }

  var CMDS = {
    clearauthorship: function(prompt)
    {
      if ((!(rep.selStart && rep.selEnd)) || isCaret())
      {
        if (prompt)
        {
          prompt();
        }
        else
        {
          performDocumentApplyAttributesToCharRange(0, rep.alltext.length, [
            ['author', '']
          ]);
        }
      }
      else
      {
        setAttributeOnSelection('author', '');
      }
    }
  };

  function execCommand(cmd)
  {
    cmd = cmd.toLowerCase();
    var cmdArgs = Array.prototype.slice.call(arguments, 1);
    if (CMDS[cmd])
    {
      inCallStackIfNecessary(cmd, function()
      {
        fastIncorp(9);
        CMDS[cmd].apply(CMDS, cmdArgs);
      });
    }
  }

  function replaceRange(start, end, text)
  {
    inCallStackIfNecessary('replaceRange', function()
    {
      fastIncorp(9);
      performDocumentReplaceRange(start, end, text);
    });
  }

  editorInfo.ace_focus = focus;
  editorInfo.ace_importText = importText;
  editorInfo.ace_importAText = importAText;
  editorInfo.ace_exportText = exportText;
  editorInfo.ace_editorChangedSize = editorChangedSize;
  editorInfo.ace_setOnKeyPress = setOnKeyPress;
  editorInfo.ace_setOnKeyDown = setOnKeyDown;
  editorInfo.ace_setNotifyDirty = setNotifyDirty;
  editorInfo.ace_dispose = dispose;
  editorInfo.ace_getFormattedCode = getFormattedCode;
  editorInfo.ace_setEditable = setEditable;
  editorInfo.ace_execCommand = execCommand;
  editorInfo.ace_replaceRange = replaceRange;
  editorInfo.ace_getAuthorInfos= getAuthorInfos;
  editorInfo.ace_performDocumentReplaceRange = performDocumentReplaceRange;
  editorInfo.ace_performDocumentReplaceCharRange = performDocumentReplaceCharRange;
  editorInfo.ace_renumberList = renumberList;
  editorInfo.ace_doReturnKey = doReturnKey;
  editorInfo.ace_isBlockElement = isBlockElement;
  editorInfo.ace_getLineListType = getLineListType;

  editorInfo.ace_callWithAce = function(fn, callStack, normalize)
  {
    var wrapper = function()
    {
      return fn(editorInfo);
    };

    if (normalize !== undefined)
    {
      var wrapper1 = wrapper;
      wrapper = function()
      {
        editorInfo.ace_fastIncorp(9);
        wrapper1();
      };
    }

    if (callStack !== undefined)
    {
      return editorInfo.ace_inCallStack(callStack, wrapper);
    }
    else
    {
      return wrapper();
    }
  };

  // This methed exposes a setter for some ace properties
  // @param key the name of the parameter
  // @param value the value to set to
  editorInfo.ace_setProperty = function(key, value)
  {

    // Convinience function returning a setter for a class on an element
    var setClassPresenceNamed = function(element, cls){
      return function(value){
         setClassPresence(element, cls, !! value)
      }
    };

    // These properties are exposed
    var setters = {
      wraps: setWraps,
      showsauthorcolors: setClassPresenceNamed(root, "authorColors"),
      showsuserselections: setClassPresenceNamed(root, "userSelections"),
      showslinenumbers : function(value){
        hasLineNumbers = !! value;
        // disable line numbers on mobile devices
        if (browser.mobile) hasLineNumbers = false;
        setClassPresence(sideDiv, "sidedivhidden", !hasLineNumbers);
        fixView();
      },
      grayedout: setClassPresenceNamed(window.document.body, "grayedout"),
      dmesg: function(){ dmesg = window.dmesg = value; },
      userauthor: function(value){
        thisAuthor = String(value);
        documentAttributeManager.author = thisAuthor;
      },
      styled: setStyled,
      textface: setTextFace,
      textsize: setTextSize,
      rtlistrue: function(value) {
        setClassPresence(root, "rtl", value)
        setClassPresence(root, "ltr", !value)
        document.documentElement.dir = value? 'rtl' : 'ltr'
      }
    };

    var setter = setters[key.toLowerCase()];

    // check if setter is present
    if(setter !== undefined){
      setter(value)
    }
  };

  editorInfo.ace_setBaseText = function(txt)
  {
    changesetTracker.setBaseText(txt);
  };
  editorInfo.ace_setBaseAttributedText = function(atxt, apoolJsonObj)
  {
    setUpTrackingCSS();
    changesetTracker.setBaseAttributedText(atxt, apoolJsonObj);
  };
  editorInfo.ace_applyChangesToBase = function(c, optAuthor, apoolJsonObj)
  {
    changesetTracker.applyChangesToBase(c, optAuthor, apoolJsonObj);
  };
  editorInfo.ace_prepareUserChangeset = function()
  {
    return changesetTracker.prepareUserChangeset();
  };
  editorInfo.ace_applyPreparedChangesetToBase = function()
  {
    changesetTracker.applyPreparedChangesetToBase();
  };
  editorInfo.ace_setUserChangeNotificationCallback = function(f)
  {
    changesetTracker.setUserChangeNotificationCallback(f);
  };
  editorInfo.ace_setAuthorInfo = function(author, info)
  {
    setAuthorInfo(author, info);
  };
  editorInfo.ace_setAuthorSelectionRange = function(author, start, end)
  {
    changesetTracker.setAuthorSelectionRange(author, start, end);
  };

  editorInfo.ace_getUnhandledErrors = function()
  {
    return caughtErrors.slice();
  };

  editorInfo.ace_getDocument = function()
  {
    return doc;
  };

  editorInfo.ace_getDebugProperty = function(prop)
  {
    if (prop == "debugger")
    {
      // obfuscate "eval" so as not to scare yuicompressor
      window['ev' + 'al']("debugger");
    }
    else if (prop == "rep")
    {
      return rep;
    }
    else if (prop == "window")
    {
      return window;
    }
    else if (prop == "document")
    {
      return document;
    }
    return undefined;
  };

  function now()
  {
    return (new Date()).getTime();
  }

  function newTimeLimit(ms)
  {
    //console.debug("new time limit");
    var startTime = now();
    var lastElapsed = 0;
    var exceededAlready = false;
    var printedTrace = false;
    var isTimeUp = function()
      {
        if (exceededAlready)
        {
          if ((!printedTrace))
          { // && now() - startTime - ms > 300) {
            //console.trace();
            printedTrace = true;
          }
          return true;
        }
        var elapsed = now() - startTime;
        if (elapsed > ms)
        {
          exceededAlready = true;
          //console.debug("time limit hit, before was %d/%d", lastElapsed, ms);
          //console.trace();
          return true;
        }
        else
        {
          lastElapsed = elapsed;
          return false;
        }
      };

    isTimeUp.elapsed = function()
    {
      return now() - startTime;
    };
    return isTimeUp;
  }


  function makeIdleAction(func)
  {
    var scheduledTimeout = null;
    var scheduledTime = 0;

    function unschedule()
    {
      if (scheduledTimeout)
      {
        scheduler.clearTimeout(scheduledTimeout);
        scheduledTimeout = null;
      }
    }

    function reschedule(time)
    {
      unschedule();
      scheduledTime = time;
      var delay = time - now();
      if (delay < 0) delay = 0;
      scheduledTimeout = scheduler.setTimeout(callback, delay);
    }

    function callback()
    {
      scheduledTimeout = null;
      // func may reschedule the action
      func();
    }
    return {
      atMost: function(ms)
      {
        var latestTime = now() + ms;
        if ((!scheduledTimeout) || scheduledTime > latestTime)
        {
          reschedule(latestTime);
        }
      },
      // atLeast(ms) will schedule the action if not scheduled yet.
      // In other words, "infinity" is replaced by ms, even though
      // it is technically larger.
      atLeast: function(ms)
      {
        var earliestTime = now() + ms;
        if ((!scheduledTimeout) || scheduledTime < earliestTime)
        {
          reschedule(earliestTime);
        }
      },
      never: function()
      {
        unschedule();
      }
    };
  }

  function fastIncorp(n)
  {
    // normalize but don't do any lexing or anything
    incorporateUserChanges(newTimeLimit(0));
  }
  editorInfo.ace_fastIncorp = fastIncorp;

  var idleWorkTimer = makeIdleAction(function()
  {

    //if (! top.BEFORE) top.BEFORE = [];
    //top.BEFORE.push(magicdom.root.dom.innerHTML);
    //if (! isEditable) return; // and don't reschedule
    if (inInternationalComposition)
    {
      // don't do idle input incorporation during international input composition
      idleWorkTimer.atLeast(500);
      return;
    }

    inCallStackIfNecessary("idleWorkTimer", function()
    {

      var isTimeUp = newTimeLimit(250);

      //console.time("idlework");
      var finishedImportantWork = false;
      var finishedWork = false;

      try
      {

        // isTimeUp() is a soft constraint for incorporateUserChanges,
        // which always renormalizes the DOM, no matter how long it takes,
        // but doesn't necessarily lex and highlight it
        incorporateUserChanges(isTimeUp);

        if (isTimeUp()) return;

        updateLineNumbers(); // update line numbers if any time left
        if (isTimeUp()) return;

        var visibleRange = getVisibleCharRange();
        var docRange = [0, rep.lines.totalWidth()];
        //console.log("%o %o", docRange, visibleRange);
        finishedImportantWork = true;
        finishedWork = true;
      }
      finally
      {
        //console.timeEnd("idlework");
        if (finishedWork)
        {
          idleWorkTimer.atMost(1000);
        }
        else if (finishedImportantWork)
        {
          // if we've finished highlighting the view area,
          // more highlighting could be counter-productive,
          // e.g. if the user just opened a triple-quote and will soon close it.
          idleWorkTimer.atMost(500);
        }
        else
        {
          var timeToWait = Math.round(isTimeUp.elapsed() / 2);
          if (timeToWait < 100) timeToWait = 100;
          idleWorkTimer.atMost(timeToWait);
        }
      }
    });

    //if (! top.AFTER) top.AFTER = [];
    //top.AFTER.push(magicdom.root.dom.innerHTML);
  });

  var _nextId = 1;

  function uniqueId(n)
  {
    // not actually guaranteed to be unique, e.g. if user copy-pastes
    // nodes with ids
    var nid = n.id;
    if (nid) return nid;
    return (n.id = "magicdomid" + (_nextId++));
  }


  function recolorLinesInRange(startChar, endChar, isTimeUp, optModFunc)
  {
    if (endChar <= startChar) return;
    if (startChar < 0 || startChar >= rep.lines.totalWidth()) return;
    var lineEntry = rep.lines.atOffset(startChar); // rounds down to line boundary
    var lineStart = rep.lines.offsetOfEntry(lineEntry);
    var lineIndex = rep.lines.indexOfEntry(lineEntry);
    var selectionNeedsResetting = false;
    var firstLine = null;
    var lastLine = null;
    isTimeUp = (isTimeUp || noop);

    // tokenFunc function; accesses current value of lineEntry and curDocChar,
    // also mutates curDocChar
    var curDocChar;
    var tokenFunc = function(tokenText, tokenClass)
      {
        lineEntry.domInfo.appendSpan(tokenText, tokenClass);
        };
    if (optModFunc)
    {
      var f = tokenFunc;
      tokenFunc = function(tokenText, tokenClass)
      {
        optModFunc(tokenText, tokenClass, f, curDocChar);
        curDocChar += tokenText.length;
      };
    }

    while (lineEntry && lineStart < endChar && !isTimeUp())
    {
      //var timer = newTimeLimit(200);
      var lineEnd = lineStart + lineEntry.width;

      curDocChar = lineStart;
      lineEntry.domInfo.clearSpans();
      getSpansForLine(lineEntry, tokenFunc, lineStart);
      lineEntry.domInfo.finishUpdate();

      markNodeClean(lineEntry.lineNode);

      if (rep.selStart && rep.selStart[0] == lineIndex || rep.selEnd && rep.selEnd[0] == lineIndex)
      {
        selectionNeedsResetting = true;
      }

      //if (timer()) console.dirxml(lineEntry.lineNode.dom);
      if (firstLine === null) firstLine = lineIndex;
      lastLine = lineIndex;
      lineStart = lineEnd;
      lineEntry = rep.lines.next(lineEntry);
      lineIndex++;
    }
    if (selectionNeedsResetting)
    {
      currentCallStack.selectionAffected = true;
    }
    //console.debug("Recolored line range %d-%d", firstLine, lastLine);
  }

  // like getSpansForRange, but for a line, and the func takes (text,class)
  // instead of (width,class); excludes the trailing '\n' from
  // consideration by func


  function getSpansForLine(lineEntry, textAndClassFunc, lineEntryOffsetHint)
  {
    var lineEntryOffset = lineEntryOffsetHint;
    if ((typeof lineEntryOffset) != "number")
    {
      lineEntryOffset = rep.lines.offsetOfEntry(lineEntry);
    }
    var text = lineEntry.text;
    var width = lineEntry.width; // text.length+1
    if (text.length === 0)
    {
      // allow getLineStyleFilter to set line-div styles
      var func = linestylefilter.getLineStyleFilter(
      0, '', textAndClassFunc, rep.apool);
      func('', '');
    }
    else
    {
      var offsetIntoLine = 0;
      var filteredFunc = linestylefilter.getFilterStack(text, textAndClassFunc, browser);
      var lineNum = rep.lines.indexOfEntry(lineEntry);
      var aline = rep.alines[lineNum];
      filteredFunc = linestylefilter.getLineStyleFilter(
      text.length, aline, filteredFunc, rep.apool);
      filteredFunc(text, '');
    }
  }

  var observedChanges;

  function clearObservedChanges()
  {
    observedChanges = {
      cleanNodesNearChanges: {}
    };
  }
  clearObservedChanges();

  function getCleanNodeByKey(key)
  {
    var p = PROFILER("getCleanNodeByKey", false);
    p.extra = 0;
    var n = doc.getElementById(key);
    // copying and pasting can lead to duplicate ids
    while (n && isNodeDirty(n))
    {
      p.extra++;
      n.id = "";
      n = doc.getElementById(key);
    }
    p.literal(p.extra, "extra");
    p.end();
    return n;
  }

  function observeChangesAroundNode(node)
  {
    // Around this top-level DOM node, look for changes to the document
    // (from how it looks in our representation) and record them in a way
    // that can be used to "normalize" the document (apply the changes to our
    // representation, and put the DOM in a canonical form).
    // top.console.log("observeChangesAroundNode(%o)", node);
    var cleanNode;
    var hasAdjacentDirtyness;
    if (!isNodeDirty(node))
    {
      cleanNode = node;
      var prevSib = cleanNode.previousSibling;
      var nextSib = cleanNode.nextSibling;
      hasAdjacentDirtyness = ((prevSib && isNodeDirty(prevSib)) || (nextSib && isNodeDirty(nextSib)));
    }
    else
    {
      // node is dirty, look for clean node above
      var upNode = node.previousSibling;
      while (upNode && isNodeDirty(upNode))
      {
        upNode = upNode.previousSibling;
      }
      if (upNode)
      {
        cleanNode = upNode;
      }
      else
      {
        var downNode = node.nextSibling;
        while (downNode && isNodeDirty(downNode))
        {
          downNode = downNode.nextSibling;
        }
        if (downNode)
        {
          cleanNode = downNode;
        }
      }
      if (!cleanNode)
      {
        // Couldn't find any adjacent clean nodes!
        // Since top and bottom of doc is dirty, the dirty area will be detected.
        return;
      }
      hasAdjacentDirtyness = true;
    }

    if (hasAdjacentDirtyness)
    {
      // previous or next line is dirty
      observedChanges.cleanNodesNearChanges['$' + uniqueId(cleanNode)] = true;
    }
    else
    {
      // next and prev lines are clean (if they exist)
      var lineKey = uniqueId(cleanNode);
      var prevSib = cleanNode.previousSibling;
      var nextSib = cleanNode.nextSibling;
      var actualPrevKey = ((prevSib && uniqueId(prevSib)) || null);
      var actualNextKey = ((nextSib && uniqueId(nextSib)) || null);
      var repPrevEntry = rep.lines.prev(rep.lines.atKey(lineKey));
      var repNextEntry = rep.lines.next(rep.lines.atKey(lineKey));
      var repPrevKey = ((repPrevEntry && repPrevEntry.key) || null);
      var repNextKey = ((repNextEntry && repNextEntry.key) || null);
      if (actualPrevKey != repPrevKey || actualNextKey != repNextKey)
      {
        observedChanges.cleanNodesNearChanges['$' + uniqueId(cleanNode)] = true;
      }
    }
  }

  function observeChangesAroundSelection()
  {
    if (currentCallStack.observedSelection) return;
    currentCallStack.observedSelection = true;

    var p = PROFILER("getSelection", false);
    var selection = getSelection();
    p.end();

    function topLevel(n)
    {
      if ((!n) || n == root) return null;
      while (n.parentNode != root)
      {
        n = n.parentNode;
      }
      return n;
    }

    if (selection)
    {
      var node1 = topLevel(selection.startPoint.node);
      var node2 = topLevel(selection.endPoint.node);
      if (node1) observeChangesAroundNode(node1);
      if (node2 && node1 != node2)
      {
        observeChangesAroundNode(node2);
      }
    }
  }

  function observeSuspiciousNodes()
  {
    // inspired by Firefox bug #473255, where pasting formatted text
    // causes the cursor to jump away, making the new HTML never found.
    if (root.getElementsByTagName)
    {
      var nds = root.getElementsByTagName("style");
      for (var i = 0; i < nds.length; i++)
      {
        var n = nds[i];
        while (n.parentNode && n.parentNode != root)
        {
          n = n.parentNode;
        }
        if (n.parentNode == root)
        {
          observeChangesAroundNode(n);
        }
      }
    }
  }

  function incorporateUserChanges(isTimeUp)
  {

    if (currentCallStack.domClean) return false;

    currentCallStack.isUserChange = true;

    isTimeUp = (isTimeUp ||
    function()
    {
      return false;
    });

    if (DEBUG && window.DONT_INCORP || window.DEBUG_DONT_INCORP) return false;

    var p = PROFILER("incorp", false);

    //if (doc.body.innerHTML.indexOf("AppJet") >= 0)
    //dmesg(htmlPrettyEscape(doc.body.innerHTML));
    //if (top.RECORD) top.RECORD.push(doc.body.innerHTML);
    // returns true if dom changes were made
    if (!root.firstChild)
    {
      root.innerHTML = "<div><!-- --></div>";
    }

    p.mark("obs");
    observeChangesAroundSelection();
    observeSuspiciousNodes();
    p.mark("dirty");
    var dirtyRanges = getDirtyRanges();
    //console.log("dirtyRanges: "+toSource(dirtyRanges));
    var dirtyRangesCheckOut = true;
    var j = 0;
    var a, b;
    while (j < dirtyRanges.length)
    {
      a = dirtyRanges[j][0];
      b = dirtyRanges[j][1];
      if (!((a === 0 || getCleanNodeByKey(rep.lines.atIndex(a - 1).key)) && (b == rep.lines.length() || getCleanNodeByKey(rep.lines.atIndex(b).key))))
      {
        dirtyRangesCheckOut = false;
        break;
      }
      j++;
    }
    if (!dirtyRangesCheckOut)
    {
      var numBodyNodes = root.childNodes.length;
      for (var k = 0; k < numBodyNodes; k++)
      {
        var bodyNode = root.childNodes.item(k);
        if ((bodyNode.tagName) && ((!bodyNode.id) || (!rep.lines.containsKey(bodyNode.id))))
        {
          observeChangesAroundNode(bodyNode);
        }
      }
      dirtyRanges = getDirtyRanges();
    }

    clearObservedChanges();

    p.mark("getsel");
    var selection = getSelection();

    //console.log(magicdom.root.dom.innerHTML);
    //console.log("got selection: %o", selection);
    var selStart, selEnd; // each one, if truthy, has [line,char] needed to set selection
    var i = 0;
    var splicesToDo = [];
    var netNumLinesChangeSoFar = 0;
    var toDeleteAtEnd = [];
    p.mark("ranges");
    p.literal(dirtyRanges.length, "numdirt");
    var domInsertsNeeded = []; // each entry is [nodeToInsertAfter, [info1, info2, ...]]
    while (i < dirtyRanges.length)
    {
      var range = dirtyRanges[i];
      a = range[0];
      b = range[1];
      var firstDirtyNode = (((a === 0) && root.firstChild) || getCleanNodeByKey(rep.lines.atIndex(a - 1).key).nextSibling);
      firstDirtyNode = (firstDirtyNode && isNodeDirty(firstDirtyNode) && firstDirtyNode);
      var lastDirtyNode = (((b == rep.lines.length()) && root.lastChild) || getCleanNodeByKey(rep.lines.atIndex(b).key).previousSibling);
      lastDirtyNode = (lastDirtyNode && isNodeDirty(lastDirtyNode) && lastDirtyNode);
      if (firstDirtyNode && lastDirtyNode)
      {
        var cc = makeContentCollector(isStyled, browser, rep.apool, null, className2Author);
        cc.notifySelection(selection);
        var dirtyNodes = [];
        for (var n = firstDirtyNode; n && !(n.previousSibling && n.previousSibling == lastDirtyNode);
        n = n.nextSibling)
        {
          if (browser.msie)
          {
            // try to undo IE's pesky and overzealous linkification
            try
            {
              n.createTextRange().execCommand("unlink", false, null);
            }
            catch (e)
            {}
          }
          cc.collectContent(n);
          dirtyNodes.push(n);
        }
        cc.notifyNextNode(lastDirtyNode.nextSibling);
        var lines = cc.getLines();
        if ((lines.length <= 1 || lines[lines.length - 1] !== "") && lastDirtyNode.nextSibling)
        {
          // dirty region doesn't currently end a line, even taking the following node
          // (or lack of node) into account, so include the following clean node.
          // It could be SPAN or a DIV; basically this is any case where the contentCollector
          // decides it isn't done.
          // Note that this clean node might need to be there for the next dirty range.
          //console.log("inclusive of "+lastDirtyNode.next().dom.tagName);
          b++;
          var cleanLine = lastDirtyNode.nextSibling;
          cc.collectContent(cleanLine);
          toDeleteAtEnd.push(cleanLine);
          cc.notifyNextNode(cleanLine.nextSibling);
        }

        var ccData = cc.finish();
        var ss = ccData.selStart;
        var se = ccData.selEnd;
        lines = ccData.lines;
        var lineAttribs = ccData.lineAttribs;
        var linesWrapped = ccData.linesWrapped;
        var scrollToTheLeftNeeded = false;

        if (linesWrapped > 0)
        {
          if(!browser.msie){
            // chrome decides in it's infinite wisdom that its okay to put the browsers visisble window in the middle of the span
            // an outcome of this is that the first chars of the string are no longer visible to the user..  Yay chrome..
            // Move the browsers visible area to the left hand side of the span
            // Firefox isn't quite so bad, but it's still pretty quirky.
            var scrollToTheLeftNeeded = true;
          }
          // console.log("Editor warning: " + linesWrapped + " long line" + (linesWrapped == 1 ? " was" : "s were") + " hard-wrapped into " + ccData.numLinesAfter + " lines.");
        }

        if (ss[0] >= 0) selStart = [ss[0] + a + netNumLinesChangeSoFar, ss[1]];
        if (se[0] >= 0) selEnd = [se[0] + a + netNumLinesChangeSoFar, se[1]];

        var entries = [];
        var nodeToAddAfter = lastDirtyNode;
        var lineNodeInfos = new Array(lines.length);
        for (var k = 0; k < lines.length; k++)
        {
          var lineString = lines[k];
          var newEntry = createDomLineEntry(lineString);
          entries.push(newEntry);
          lineNodeInfos[k] = newEntry.domInfo;
        }
        //var fragment = magicdom.wrapDom(document.createDocumentFragment());
        domInsertsNeeded.push([nodeToAddAfter, lineNodeInfos]);
        _.each(dirtyNodes,function(n){
          toDeleteAtEnd.push(n);
        });
        var spliceHints = {};
        if (selStart) spliceHints.selStart = selStart;
        if (selEnd) spliceHints.selEnd = selEnd;
        splicesToDo.push([a + netNumLinesChangeSoFar, b - a, entries, lineAttribs, spliceHints]);
        netNumLinesChangeSoFar += (lines.length - (b - a));
      }
      else if (b > a)
      {
        splicesToDo.push([a + netNumLinesChangeSoFar, b - a, [],
          []
        ]);
      }
      i++;
    }

    var domChanges = (splicesToDo.length > 0);

    // update the representation
    p.mark("splice");
    _.each(splicesToDo, function(splice)
    {
      doIncorpLineSplice(splice[0], splice[1], splice[2], splice[3], splice[4]);
    });

    //p.mark("relex");
    //rep.lexer.lexCharRange(getVisibleCharRange(), function() { return false; });
    //var isTimeUp = newTimeLimit(100);
    // do DOM inserts
    p.mark("insert");
    _.each(domInsertsNeeded,function(ins)
    {
      insertDomLines(ins[0], ins[1], isTimeUp);
    });

    p.mark("del");
    // delete old dom nodes
    _.each(toDeleteAtEnd,function(n)
    {
      //var id = n.uniqueId();
      // parent of n may not be "root" in IE due to non-tree-shaped DOM (wtf)
      if(n.parentNode) n.parentNode.removeChild(n);

      //dmesg(htmlPrettyEscape(htmlForRemovedChild(n)));
      //console.log("removed: "+id);
    });

    if(scrollToTheLeftNeeded){ // needed to stop chrome from breaking the ui when long strings without spaces are pasted
      $("#innerdocbody").scrollLeft(0);
    }

    p.mark("findsel");
    // if the nodes that define the selection weren't encountered during
    // content collection, figure out where those nodes are now.
    if (selection && !selStart)
    {
      //if (domChanges) dmesg("selection not collected");
      var selStartFromHook = hooks.callAll('aceStartLineAndCharForPoint', {
        callstack: currentCallStack,
        editorInfo: editorInfo,
        rep: rep,
        root:root,
        point:selection.startPoint,
        documentAttributeManager: documentAttributeManager
      });
      selStart = (selStartFromHook==null||selStartFromHook.length==0)?getLineAndCharForPoint(selection.startPoint):selStartFromHook;
    }
    if (selection && !selEnd)
    {
      var selEndFromHook = hooks.callAll('aceEndLineAndCharForPoint', {
        callstack: currentCallStack,
        editorInfo: editorInfo,
        rep: rep,
        root:root,
        point:selection.endPoint,
        documentAttributeManager: documentAttributeManager
      });
      selEnd = (selEndFromHook==null||selEndFromHook.length==0)?getLineAndCharForPoint(selection.endPoint):selEndFromHook;
    }

    // selection from content collection can, in various ways, extend past final
    // BR in firefox DOM, so cap the line
    var numLines = rep.lines.length();
    if (selStart && selStart[0] >= numLines)
    {
      selStart[0] = numLines - 1;
      selStart[1] = rep.lines.atIndex(selStart[0]).text.length;
    }
    if (selEnd && selEnd[0] >= numLines)
    {
      selEnd[0] = numLines - 1;
      selEnd[1] = rep.lines.atIndex(selEnd[0]).text.length;
    }

    p.mark("repsel");
    // update rep if we have a new selection
    // NOTE: IE loses the selection when you click stuff in e.g. the
    // editbar, so removing the selection when it's lost is not a good
    // idea.
    if (selection) repSelectionChange(selStart, selEnd, selection && selection.focusAtStart);
    // update browser selection
    p.mark("browsel");
    if (selection && (domChanges || isCaret()))
    {
      // if no DOM changes (not this case), want to treat range selection delicately,
      // e.g. in IE not lose which end of the selection is the focus/anchor;
      // on the other hand, we may have just noticed a press of PageUp/PageDown
      currentCallStack.selectionAffected = true;
    }

    currentCallStack.domClean = true;

    p.mark("fixview");

    fixView();

    p.end("END");

    return domChanges;
  }

  var STYLE_ATTRIBS = {
    bold: true,
    italic: true,
    underline: true,
    strikethrough: true,
    list: true
  };
  var OTHER_INCORPED_ATTRIBS = {
    insertorder: true,
    author: true
  };

  function isStyleAttribute(aname)
  {
    return !!STYLE_ATTRIBS[aname];
  }

  function isIncorpedAttribute(aname)
  {
    return ( !! STYLE_ATTRIBS[aname]) || ( !! OTHER_INCORPED_ATTRIBS[aname]);
  }

  function insertDomLines(nodeToAddAfter, infoStructs, isTimeUp)
  {
    isTimeUp = (isTimeUp ||
    function()
    {
      return false;
    });

    var lastEntry;
    var lineStartOffset;
    if (infoStructs.length < 1) return;
    var startEntry = rep.lines.atKey(uniqueId(infoStructs[0].node));
    var endEntry = rep.lines.atKey(uniqueId(infoStructs[infoStructs.length - 1].node));
    var charStart = rep.lines.offsetOfEntry(startEntry);
    var charEnd = rep.lines.offsetOfEntry(endEntry) + endEntry.width;

    //rep.lexer.lexCharRange([charStart, charEnd], isTimeUp);
    _.each(infoStructs, function(info)
    {
      var p2 = PROFILER("insertLine", false);
      var node = info.node;
      var key = uniqueId(node);
      var entry;
      p2.mark("findEntry");
      if (lastEntry)
      {
        // optimization to avoid recalculation
        var next = rep.lines.next(lastEntry);
        if (next && next.key == key)
        {
          entry = next;
          lineStartOffset += lastEntry.width;
        }
      }
      if (!entry)
      {
        p2.literal(1, "nonopt");
        entry = rep.lines.atKey(key);
        lineStartOffset = rep.lines.offsetOfKey(key);
      }
      else p2.literal(0, "nonopt");
      lastEntry = entry;
      p2.mark("spans");
      getSpansForLine(entry, function(tokenText, tokenClass)
      {
        info.appendSpan(tokenText, tokenClass);
      }, lineStartOffset, isTimeUp());
      //else if (entry.text.length > 0) {
      //info.appendSpan(entry.text, 'dirty');
      //}
      p2.mark("addLine");
      info.prepareForAdd();
      entry.lineMarker = info.lineMarker;
      if (!nodeToAddAfter)
      {
        root.insertBefore(node, root.firstChild);
      }
      else
      {
        root.insertBefore(node, nodeToAddAfter.nextSibling);
      }
      nodeToAddAfter = node;
      info.notifyAdded();
      p2.mark("markClean");
      markNodeClean(node);
      p2.end();
    });
  }

  function isCaret()
  {
    return (rep.selStart && rep.selEnd && rep.selStart[0] == rep.selEnd[0] && rep.selStart[1] == rep.selEnd[1]);
  }
  editorInfo.ace_isCaret = isCaret;

  // prereq: isCaret()


  function caretLine()
  {
    return rep.selStart[0];
  }
  editorInfo.ace_caretLine = caretLine;

  function caretColumn()
  {
    return rep.selStart[1];
  }
  editorInfo.ace_caretColumn = caretColumn;

  function caretDocChar()
  {
    return rep.lines.offsetOfIndex(caretLine()) + caretColumn();
  }
  editorInfo.ace_caretDocChar = caretDocChar;

  function handleReturnIndentation()
  {
    // on return, indent to level of previous line
    if (isCaret() && caretColumn() === 0 && caretLine() > 0)
    {
      var lineNum = caretLine();
      var thisLine = rep.lines.atIndex(lineNum);
      var prevLine = rep.lines.prev(thisLine);
      var prevLineText = prevLine.text;
      var theIndent = /^ *(?:)/.exec(prevLineText)[0];
      if (/[\[\(\:\{]\s*$/.exec(prevLineText)) theIndent += THE_TAB;
      var cs = Changeset.builder(rep.lines.totalWidth()).keep(
      rep.lines.offsetOfIndex(lineNum), lineNum).insert(
      theIndent, [
        ['author', thisAuthor]
      ], rep.apool).toString();
      performDocumentApplyChangeset(cs);
      performSelectionChange([lineNum, theIndent.length], [lineNum, theIndent.length]);
    }
  }

  function getPointForLineAndChar(lineAndChar)
  {
    var line = lineAndChar[0];
    var charsLeft = lineAndChar[1];
    //console.log("line: %d, key: %s, node: %o", line, rep.lines.atIndex(line).key,
    //getCleanNodeByKey(rep.lines.atIndex(line).key));
    var lineEntry = rep.lines.atIndex(line);
    charsLeft -= lineEntry.lineMarker;
    if (charsLeft < 0)
    {
      charsLeft = 0;
    }
    var lineNode = lineEntry.lineNode;
    var n = lineNode;
    var after = false;
    if (charsLeft === 0)
    {
      var index = 0;
      browser.msie = false; // Temp fix to resolve enter and backspace issues..
      if (browser.msie && line == (rep.lines.length() - 1) && lineNode.childNodes.length === 0)
      {
        // best to stay at end of last empty div in IE
        index = 1;
      }
      return {
        node: lineNode,
        index: index,
        maxIndex: 1
      };
    }
    while (!(n == lineNode && after))
    {
      if (after)
      {
        if (n.nextSibling)
        {
          n = n.nextSibling;
          after = false;
        }
        else n = n.parentNode;
      }
      else
      {
        if (isNodeText(n))
        {
          var len = n.nodeValue.length;
          if (charsLeft <= len)
          {
            return {
              node: n,
              index: charsLeft,
              maxIndex: len
            };
          }
          charsLeft -= len;
          after = true;
        }
        else
        {
          if (n.firstChild) n = n.firstChild;
          else after = true;
        }
      }
    }
    return {
      node: lineNode,
      index: 1,
      maxIndex: 1
    };
  }

  function nodeText(n)
  {
    return n.innerText || n.textContent || n.nodeValue || '';
  }

  function getLineAndCharForPoint(point)
  {
    // Turn DOM node selection into [line,char] selection.
    // This method has to work when the DOM is not pristine,
    // assuming the point is not in a dirty node.
    if (point.node == root)
    {
      if (point.index === 0)
      {
        return [0, 0];
      }
      else
      {
        var N = rep.lines.length();
        var ln = rep.lines.atIndex(N - 1);
        return [N - 1, ln.text.length];
      }
    }
    else
    {
      var n = point.node;
      var col = 0;
      // if this part fails, it probably means the selection node
      // was dirty, and we didn't see it when collecting dirty nodes.
      if (isNodeText(n))
      {
        col = point.index;
      }
      else if (point.index > 0)
      {
        col = nodeText(n).length;
      }
      var parNode, prevSib;
      while ((parNode = n.parentNode) != root)
      {
        if ((prevSib = n.previousSibling))
        {
          n = prevSib;
          col += nodeText(n).length;
        }
        else
        {
          n = parNode;
        }
      }
      if (n.id === "") console.debug("BAD");
      if (n.firstChild && isBlockElement(n.firstChild))
      {
        col += 1; // lineMarker
      }
      var lineEntry = rep.lines.atKey(n.id);
      var lineNum = rep.lines.indexOfEntry(lineEntry);
      return [lineNum, col];
    }
  }
  editorInfo.ace_getLineAndCharForPoint = getLineAndCharForPoint;

  function createDomLineEntry(lineString)
  {
    var info = doCreateDomLine(lineString.length > 0);
    var newNode = info.node;
    return {
      key: uniqueId(newNode),
      text: lineString,
      lineNode: newNode,
      domInfo: info,
      lineMarker: 0
    };
  }

  function canApplyChangesetToDocument(changes)
  {
    return Changeset.oldLen(changes) == rep.alltext.length;
  }

  function performDocumentApplyChangeset(changes, insertsAfterSelection)
  {
    doRepApplyChangeset(changes, insertsAfterSelection);

    var requiredSelectionSetting = null;
    if (rep.selStart && rep.selEnd)
    {
      var selStartChar = rep.lines.offsetOfIndex(rep.selStart[0]) + rep.selStart[1];
      var selEndChar = rep.lines.offsetOfIndex(rep.selEnd[0]) + rep.selEnd[1];
      var result = Changeset.characterRangeFollow(changes, selStartChar, selEndChar, insertsAfterSelection);
      requiredSelectionSetting = [result[0], result[1], rep.selFocusAtStart];
    }

    var linesMutatee = {
      splice: function(start, numRemoved, newLinesVA)
      {
        var args = Array.prototype.slice.call(arguments, 2);
        domAndRepSplice(start, numRemoved, _.map(args, function(s){ return s.slice(0, -1); }), null);
      },
      get: function(i)
      {
        return rep.lines.atIndex(i).text + '\n';
      },
      length: function()
      {
        return rep.lines.length();
      },
      slice_notused: function(start, end)
      {
        return _.map(rep.lines.slice(start, end), function(e)
        {
          return e.text + '\n';
        });
      }
    };

    Changeset.mutateTextLines(changes, linesMutatee);

    checkALines();

    if (requiredSelectionSetting)
    {
      performSelectionChange(lineAndColumnFromChar(requiredSelectionSetting[0]), lineAndColumnFromChar(requiredSelectionSetting[1]), requiredSelectionSetting[2]);
    }

    function domAndRepSplice(startLine, deleteCount, newLineStrings, isTimeUp)
    {
      // dgreensp 3/2009: the spliced lines may be in the middle of a dirty region,
      // so if no explicit time limit, don't spend a lot of time highlighting
      isTimeUp = (isTimeUp || newTimeLimit(50));

      var keysToDelete = [];
      if (deleteCount > 0)
      {
        var entryToDelete = rep.lines.atIndex(startLine);
        for (var i = 0; i < deleteCount; i++)
        {
          keysToDelete.push(entryToDelete.key);
          entryToDelete = rep.lines.next(entryToDelete);
        }
      }

      var lineEntries = _.map(newLineStrings, createDomLineEntry);

      doRepLineSplice(startLine, deleteCount, lineEntries);

      var nodeToAddAfter;
      if (startLine > 0)
      {
        nodeToAddAfter = getCleanNodeByKey(rep.lines.atIndex(startLine - 1).key);
      }
      else nodeToAddAfter = null;

      insertDomLines(nodeToAddAfter, _.map(lineEntries, function(entry)
      {
        return entry.domInfo;
      }), isTimeUp);

      _.each(keysToDelete, function(k)
      {
        var n = doc.getElementById(k);
        n.parentNode.removeChild(n);
      });

      if ((rep.selStart && rep.selStart[0] >= startLine && rep.selStart[0] <= startLine + deleteCount) || (rep.selEnd && rep.selEnd[0] >= startLine && rep.selEnd[0] <= startLine + deleteCount))
      {
        currentCallStack.selectionAffected = true;
      }
    }
  }

  function checkChangesetLineInformationAgainstRep(changes)
  {
    return true; // disable for speed
    var opIter = Changeset.opIterator(Changeset.unpack(changes).ops);
    var curOffset = 0;
    var curLine = 0;
    var curCol = 0;
    while (opIter.hasNext())
    {
      var o = opIter.next();
      if (o.opcode == '-' || o.opcode == '=')
      {
        curOffset += o.chars;
        if (o.lines)
        {
          curLine += o.lines;
          curCol = 0;
        }
        else
        {
          curCol += o.chars;
        }
      }
      var calcLine = rep.lines.indexOfOffset(curOffset);
      var calcLineStart = rep.lines.offsetOfIndex(calcLine);
      var calcCol = curOffset - calcLineStart;
      if (calcCol != curCol || calcLine != curLine)
      {
        return false;
      }
    }
    return true;
  }

  function doRepApplyChangeset(changes, insertsAfterSelection)
  {
    Changeset.checkRep(changes);

    if (Changeset.oldLen(changes) != rep.alltext.length) throw new Error("doRepApplyChangeset length mismatch: " + Changeset.oldLen(changes) + "/" + rep.alltext.length);

    if (!checkChangesetLineInformationAgainstRep(changes))
    {
      throw new Error("doRepApplyChangeset line break mismatch");
    }

    (function doRecordUndoInformation(changes)
    {
      var editEvent = currentCallStack.editEvent;
      if (editEvent.eventType == "nonundoable")
      {
        if (!editEvent.changeset)
        {
          editEvent.changeset = changes;
        }
        else
        {
          editEvent.changeset = Changeset.compose(editEvent.changeset, changes, rep.apool);
        }
      }
      else
      {
        var inverseChangeset = Changeset.inverse(changes, {
          get: function(i)
          {
            return rep.lines.atIndex(i).text + '\n';
          },
          length: function()
          {
            return rep.lines.length();
          }
        }, rep.alines, rep.apool);

        if (!editEvent.backset)
        {
          editEvent.backset = inverseChangeset;
        }
        else
        {
          editEvent.backset = Changeset.compose(inverseChangeset, editEvent.backset, rep.apool);
        }
      }
    })(changes);

    //rep.alltext = Changeset.applyToText(changes, rep.alltext);
    Changeset.mutateAttributionLines(changes, rep.alines, rep.apool);

    if (changesetTracker.isTracking())
    {
      changesetTracker.composeUserChangeset(changes);
    }

  }

  /*
    Converts the position of a char (index in String) into a [row, col] tuple
  */
  function lineAndColumnFromChar(x)
  {
    var lineEntry = rep.lines.atOffset(x);
    var lineStart = rep.lines.offsetOfEntry(lineEntry);
    var lineNum = rep.lines.indexOfEntry(lineEntry);
    return [lineNum, x - lineStart];
  }

  function performDocumentReplaceCharRange(startChar, endChar, newText)
  {
    if (startChar == endChar && newText.length === 0)
    {
      return;
    }
    // Requires that the replacement preserve the property that the
    // internal document text ends in a newline.  Given this, we
    // rewrite the splice so that it doesn't touch the very last
    // char of the document.
    if (endChar == rep.alltext.length)
    {
      if (startChar == endChar)
      {
        // an insert at end
        startChar--;
        endChar--;
        newText = '\n' + newText.substring(0, newText.length - 1);
      }
      else if (newText.length === 0)
      {
        // a delete at end
        startChar--;
        endChar--;
      }
      else
      {
        // a replace at end
        endChar--;
        newText = newText.substring(0, newText.length - 1);
      }
    }
    performDocumentReplaceRange(lineAndColumnFromChar(startChar), lineAndColumnFromChar(endChar), newText);
  }

  function performDocumentReplaceRange(start, end, newText)
  {
    if (start === undefined) start = rep.selStart;
    if (end === undefined) end = rep.selEnd;

    //dmesg(String([start.toSource(),end.toSource(),newText.toSource()]));
    // start[0]: <--- start[1] --->CCCCCCCCCCC\n
    //           CCCCCCCCCCCCCCCCCCCC\n
    //           CCCC\n
    // end[0]:   <CCC end[1] CCC>-------\n
    var builder = Changeset.builder(rep.lines.totalWidth());
    ChangesetUtils.buildKeepToStartOfRange(rep, builder, start);
    ChangesetUtils.buildRemoveRange(rep, builder, start, end);
    builder.insert(newText, [
      ['author', thisAuthor]
    ], rep.apool);
    var cs = builder.toString();

    performDocumentApplyChangeset(cs);
  }

  function performDocumentApplyAttributesToCharRange(start, end, attribs)
  {
    end = Math.min(end, rep.alltext.length - 1);
    documentAttributeManager.setAttributesOnRange(lineAndColumnFromChar(start), lineAndColumnFromChar(end), attribs);
  }
  editorInfo.ace_performDocumentApplyAttributesToCharRange = performDocumentApplyAttributesToCharRange;


  function setAttributeOnSelection(attributeName, attributeValue)
  {
    if (!(rep.selStart && rep.selEnd)) return;

    documentAttributeManager.setAttributesOnRange(rep.selStart, rep.selEnd, [
      [attributeName, attributeValue]
    ]);
  }
  editorInfo.ace_setAttributeOnSelection = setAttributeOnSelection;


  function getAttributeOnSelection(attributeName){
    if (!(rep.selStart && rep.selEnd)) return
    
    var withIt = Changeset.makeAttribsString('+', [
      [attributeName, 'true']
    ], rep.apool);
    var withItRegex = new RegExp(withIt.replace(/\*/g, '\\*') + "(\\*|$)");
    function hasIt(attribs)
    {
      return withItRegex.test(attribs);
    }

    return rangeHasAttrib(rep.selStart, rep.selEnd)
    
    function rangeHasAttrib(selStart, selEnd) {
      // if range is collapsed -> no attribs in range
      if(selStart[1] == selEnd[1] && selStart[0] == selEnd[0]) return false
      
      if(selStart[0] != selEnd[0]) { // -> More than one line selected
        var hasAttrib = true
        
        // from selStart to the end of the first line
        hasAttrib = hasAttrib && rangeHasAttrib(selStart, [selStart[0], rep.lines.atIndex(selStart[0]).text.length])

        // for all lines in between
        for(var n=selStart[0]+1; n < selEnd[0]; n++) {
          hasAttrib = hasAttrib && rangeHasAttrib([n, 0], [n, rep.lines.atIndex(n).text.length])
        }

        // for the last, potentially partial, line
        hasAttrib = hasAttrib && rangeHasAttrib([selEnd[0], 0], [selEnd[0], selEnd[1]])
        
        return hasAttrib
      }
      
      // Logic tells us we now have a range on a single line
      
      var lineNum = selStart[0]
        , start = selStart[1]
        , end = selEnd[1]
        , hasAttrib = true
      
      // Iterate over attribs on this line
      
      var opIter = Changeset.opIterator(rep.alines[lineNum])
        , indexIntoLine = 0
      
      while (opIter.hasNext()) {
        var op = opIter.next();
        var opStartInLine = indexIntoLine;
        var opEndInLine = opStartInLine + op.chars;
        if (!hasIt(op.attribs)) {
          // does op overlap selection?
          if (!(opEndInLine <= start || opStartInLine >= end)) {
            hasAttrib = false; // since it's overlapping but hasn't got the attrib -> range hasn't got it
            break;
          }
        }
        indexIntoLine = opEndInLine;
      }
      
      return hasAttrib
    }
  }
  
  editorInfo.ace_getAttributeOnSelection = getAttributeOnSelection;

  function toggleAttributeOnSelection(attributeName)
  {
    if (!(rep.selStart && rep.selEnd)) return;

    var selectionAllHasIt = true;
    var withIt = Changeset.makeAttribsString('+', [
      [attributeName, 'true']
    ], rep.apool);
    var withItRegex = new RegExp(withIt.replace(/\*/g, '\\*') + "(\\*|$)");

    function hasIt(attribs)
    {
      return withItRegex.test(attribs);
    }

    var selStartLine = rep.selStart[0];
    var selEndLine = rep.selEnd[0];
    for (var n = selStartLine; n <= selEndLine; n++)
    {
      var opIter = Changeset.opIterator(rep.alines[n]);
      var indexIntoLine = 0;
      var selectionStartInLine = 0;
      var selectionEndInLine = rep.lines.atIndex(n).text.length; // exclude newline
      if (n == selStartLine)
      {
        selectionStartInLine = rep.selStart[1];
      }
      if (n == selEndLine)
      {
        selectionEndInLine = rep.selEnd[1];
      }
      while (opIter.hasNext())
      {
        var op = opIter.next();
        var opStartInLine = indexIntoLine;
        var opEndInLine = opStartInLine + op.chars;
        if (!hasIt(op.attribs))
        {
          // does op overlap selection?
          if (!(opEndInLine <= selectionStartInLine || opStartInLine >= selectionEndInLine))
          {
            selectionAllHasIt = false;
            break;
          }
        }
        indexIntoLine = opEndInLine;
      }
      if (!selectionAllHasIt)
      {
        break;
      }
    }

    if (selectionAllHasIt)
    {
      documentAttributeManager.setAttributesOnRange(rep.selStart, rep.selEnd, [
        [attributeName, '']
      ]);
    }
    else
    {
      documentAttributeManager.setAttributesOnRange(rep.selStart, rep.selEnd, [
        [attributeName, 'true']
      ]);
    }
  }
  editorInfo.ace_toggleAttributeOnSelection = toggleAttributeOnSelection;

  function performDocumentReplaceSelection(newText)
  {
    if (!(rep.selStart && rep.selEnd)) return;
    performDocumentReplaceRange(rep.selStart, rep.selEnd, newText);
  }

  // Change the abstract representation of the document to have a different set of lines.
  // Must be called after rep.alltext is set.


  function doRepLineSplice(startLine, deleteCount, newLineEntries)
  {

    _.each(newLineEntries, function(entry)
    {
      entry.width = entry.text.length + 1;
    });

    var startOldChar = rep.lines.offsetOfIndex(startLine);
    var endOldChar = rep.lines.offsetOfIndex(startLine + deleteCount);

    var oldRegionStart = rep.lines.offsetOfIndex(startLine);
    var oldRegionEnd = rep.lines.offsetOfIndex(startLine + deleteCount);
    rep.lines.splice(startLine, deleteCount, newLineEntries);
    currentCallStack.docTextChanged = true;
    currentCallStack.repChanged = true;
    var newRegionEnd = rep.lines.offsetOfIndex(startLine + newLineEntries.length);

    var newText = _.map(newLineEntries, function(e)
    {
      return e.text + '\n';
    }).join('');

    rep.alltext = rep.alltext.substring(0, startOldChar) + newText + rep.alltext.substring(endOldChar, rep.alltext.length);

    //var newTotalLength = rep.alltext.length;
    //rep.lexer.updateBuffer(rep.alltext, oldRegionStart, oldRegionEnd - oldRegionStart,
    //newRegionEnd - oldRegionStart);
  }

  function doIncorpLineSplice(startLine, deleteCount, newLineEntries, lineAttribs, hints)
  {

    var startOldChar = rep.lines.offsetOfIndex(startLine);
    var endOldChar = rep.lines.offsetOfIndex(startLine + deleteCount);

    var oldRegionStart = rep.lines.offsetOfIndex(startLine);

    var selStartHintChar, selEndHintChar;
    if (hints && hints.selStart)
    {
      selStartHintChar = rep.lines.offsetOfIndex(hints.selStart[0]) + hints.selStart[1] - oldRegionStart;
    }
    if (hints && hints.selEnd)
    {
      selEndHintChar = rep.lines.offsetOfIndex(hints.selEnd[0]) + hints.selEnd[1] - oldRegionStart;
    }

    var newText = _.map(newLineEntries, function(e)
    {
      return e.text + '\n';
    }).join('');
    var oldText = rep.alltext.substring(startOldChar, endOldChar);
    var oldAttribs = rep.alines.slice(startLine, startLine + deleteCount).join('');
    var newAttribs = lineAttribs.join('|1+1') + '|1+1'; // not valid in a changeset
    var analysis = analyzeChange(oldText, newText, oldAttribs, newAttribs, selStartHintChar, selEndHintChar);
    var commonStart = analysis[0];
    var commonEnd = analysis[1];
    var shortOldText = oldText.substring(commonStart, oldText.length - commonEnd);
    var shortNewText = newText.substring(commonStart, newText.length - commonEnd);
    var spliceStart = startOldChar + commonStart;
    var spliceEnd = endOldChar - commonEnd;
    var shiftFinalNewlineToBeforeNewText = false;

    // adjust the splice to not involve the final newline of the document;
    // be very defensive
    if (shortOldText.charAt(shortOldText.length - 1) == '\n' && shortNewText.charAt(shortNewText.length - 1) == '\n')
    {
      // replacing text that ends in newline with text that also ends in newline
      // (still, after analysis, somehow)
      shortOldText = shortOldText.slice(0, -1);
      shortNewText = shortNewText.slice(0, -1);
      spliceEnd--;
      commonEnd++;
    }
    if (shortOldText.length === 0 && spliceStart == rep.alltext.length && shortNewText.length > 0)
    {
      // inserting after final newline, bad
      spliceStart--;
      spliceEnd--;
      shortNewText = '\n' + shortNewText.slice(0, -1);
      shiftFinalNewlineToBeforeNewText = true;
    }
    if (spliceEnd == rep.alltext.length && shortOldText.length > 0 && shortNewText.length === 0)
    {
      // deletion at end of rep.alltext
      if (rep.alltext.charAt(spliceStart - 1) == '\n')
      {
        // (if not then what the heck?  it will definitely lead
        // to a rep.alltext without a final newline)
        spliceStart--;
        spliceEnd--;
      }
    }

    if (!(shortOldText.length === 0 && shortNewText.length === 0))
    {
      var oldDocText = rep.alltext;
      var oldLen = oldDocText.length;

      var spliceStartLine = rep.lines.indexOfOffset(spliceStart);
      var spliceStartLineStart = rep.lines.offsetOfIndex(spliceStartLine);

      var startBuilder = function()
      {
        var builder = Changeset.builder(oldLen);
        builder.keep(spliceStartLineStart, spliceStartLine);
        builder.keep(spliceStart - spliceStartLineStart);
        return builder;
      };

      var eachAttribRun = function(attribs, func /*(startInNewText, endInNewText, attribs)*/ )
      {
        var attribsIter = Changeset.opIterator(attribs);
        var textIndex = 0;
        var newTextStart = commonStart;
        var newTextEnd = newText.length - commonEnd - (shiftFinalNewlineToBeforeNewText ? 1 : 0);
        while (attribsIter.hasNext())
        {
          var op = attribsIter.next();
          var nextIndex = textIndex + op.chars;
          if (!(nextIndex <= newTextStart || textIndex >= newTextEnd))
          {
            func(Math.max(newTextStart, textIndex), Math.min(newTextEnd, nextIndex), op.attribs);
          }
          textIndex = nextIndex;
        }
      };

      var justApplyStyles = (shortNewText == shortOldText);
      var theChangeset;

      if (justApplyStyles)
      {
        // create changeset that clears the incorporated styles on
        // the existing text.  we compose this with the
        // changeset the applies the styles found in the DOM.
        // This allows us to incorporate, e.g., Safari's native "unbold".
        var incorpedAttribClearer = cachedStrFunc(function(oldAtts)
        {
          return Changeset.mapAttribNumbers(oldAtts, function(n)
          {
            var k = rep.apool.getAttribKey(n);
            if (isStyleAttribute(k))
            {
              return rep.apool.putAttrib([k, '']);
            }
            return false;
          });
        });

        var builder1 = startBuilder();
        if (shiftFinalNewlineToBeforeNewText)
        {
          builder1.keep(1, 1);
        }
        eachAttribRun(oldAttribs, function(start, end, attribs)
        {
          builder1.keepText(newText.substring(start, end), incorpedAttribClearer(attribs));
        });
        var clearer = builder1.toString();

        var builder2 = startBuilder();
        if (shiftFinalNewlineToBeforeNewText)
        {
          builder2.keep(1, 1);
        }
        eachAttribRun(newAttribs, function(start, end, attribs)
        {
          builder2.keepText(newText.substring(start, end), attribs);
        });
        var styler = builder2.toString();

        theChangeset = Changeset.compose(clearer, styler, rep.apool);
      }
      else
      {
        var builder = startBuilder();

        var spliceEndLine = rep.lines.indexOfOffset(spliceEnd);
        var spliceEndLineStart = rep.lines.offsetOfIndex(spliceEndLine);
        if (spliceEndLineStart > spliceStart)
        {
          builder.remove(spliceEndLineStart - spliceStart, spliceEndLine - spliceStartLine);
          builder.remove(spliceEnd - spliceEndLineStart);
        }
        else
        {
          builder.remove(spliceEnd - spliceStart);
        }

        var isNewTextMultiauthor = false;
        var authorAtt = Changeset.makeAttribsString('+', (thisAuthor ? [
          ['author', thisAuthor]
        ] : []), rep.apool);
        var authorizer = cachedStrFunc(function(oldAtts)
        {
          if (isNewTextMultiauthor)
          {
            // prefer colors from DOM
            return Changeset.composeAttributes(authorAtt, oldAtts, true, rep.apool);
          }
          else
          {
            // use this author's color
            return Changeset.composeAttributes(oldAtts, authorAtt, true, rep.apool);
          }
        });

        var foundDomAuthor = '';
        eachAttribRun(newAttribs, function(start, end, attribs)
        {
          var a = Changeset.attribsAttributeValue(attribs, 'author', rep.apool);
          if (a && a != foundDomAuthor)
          {
            if (!foundDomAuthor)
            {
              foundDomAuthor = a;
            }
            else
            {
              isNewTextMultiauthor = true; // multiple authors in DOM!
            }
          }
        });

        if (shiftFinalNewlineToBeforeNewText)
        {
          builder.insert('\n', authorizer(''));
        }

        eachAttribRun(newAttribs, function(start, end, attribs)
        {
          builder.insert(newText.substring(start, end), authorizer(attribs));
        });
        theChangeset = builder.toString();
      }

      //dmesg(htmlPrettyEscape(theChangeset));
      doRepApplyChangeset(theChangeset);
    }

    // do this no matter what, because we need to get the right
    // line keys into the rep.
    doRepLineSplice(startLine, deleteCount, newLineEntries);

    checkALines();
  }

  function cachedStrFunc(func)
  {
    var cache = {};
    return function(s)
    {
      if (!cache[s])
      {
        cache[s] = func(s);
      }
      return cache[s];
    };
  }

  function analyzeChange(oldText, newText, oldAttribs, newAttribs, optSelStartHint, optSelEndHint)
  {
    function incorpedAttribFilter(anum)
    {
      return isStyleAttribute(rep.apool.getAttribKey(anum));
    }

    function attribRuns(attribs)
    {
      var lengs = [];
      var atts = [];
      var iter = Changeset.opIterator(attribs);
      while (iter.hasNext())
      {
        var op = iter.next();
        lengs.push(op.chars);
        atts.push(op.attribs);
      }
      return [lengs, atts];
    }

    function attribIterator(runs, backward)
    {
      var lengs = runs[0];
      var atts = runs[1];
      var i = (backward ? lengs.length - 1 : 0);
      var j = 0;
      return function next()
      {
        while (j >= lengs[i])
        {
          if (backward) i--;
          else i++;
          j = 0;
        }
        var a = atts[i];
        j++;
        return a;
      };
    }

    var oldLen = oldText.length;
    var newLen = newText.length;
    var minLen = Math.min(oldLen, newLen);

    var oldARuns = attribRuns(Changeset.filterAttribNumbers(oldAttribs, incorpedAttribFilter));
    var newARuns = attribRuns(Changeset.filterAttribNumbers(newAttribs, incorpedAttribFilter));

    var commonStart = 0;
    var oldStartIter = attribIterator(oldARuns, false);
    var newStartIter = attribIterator(newARuns, false);
    while (commonStart < minLen)
    {
      if (oldText.charAt(commonStart) == newText.charAt(commonStart) && oldStartIter() == newStartIter())
      {
        commonStart++;
      }
      else break;
    }

    var commonEnd = 0;
    var oldEndIter = attribIterator(oldARuns, true);
    var newEndIter = attribIterator(newARuns, true);
    while (commonEnd < minLen)
    {
      if (commonEnd === 0)
      {
        // assume newline in common
        oldEndIter();
        newEndIter();
        commonEnd++;
      }
      else if (oldText.charAt(oldLen - 1 - commonEnd) == newText.charAt(newLen - 1 - commonEnd) && oldEndIter() == newEndIter())
      {
        commonEnd++;
      }
      else break;
    }

    var hintedCommonEnd = -1;
    if ((typeof optSelEndHint) == "number")
    {
      hintedCommonEnd = newLen - optSelEndHint;
    }


    if (commonStart + commonEnd > oldLen)
    {
      // ambiguous insertion
      var minCommonEnd = oldLen - commonStart;
      var maxCommonEnd = commonEnd;
      if (hintedCommonEnd >= minCommonEnd && hintedCommonEnd <= maxCommonEnd)
      {
        commonEnd = hintedCommonEnd;
      }
      else
      {
        commonEnd = minCommonEnd;
      }
      commonStart = oldLen - commonEnd;
    }
    if (commonStart + commonEnd > newLen)
    {
      // ambiguous deletion
      var minCommonEnd = newLen - commonStart;
      var maxCommonEnd = commonEnd;
      if (hintedCommonEnd >= minCommonEnd && hintedCommonEnd <= maxCommonEnd)
      {
        commonEnd = hintedCommonEnd;
      }
      else
      {
        commonEnd = minCommonEnd;
      }
      commonStart = newLen - commonEnd;
    }

    return [commonStart, commonEnd];
  }

  function equalLineAndChars(a, b)
  {
    if (!a) return !b;
    if (!b) return !a;
    return (a[0] == b[0] && a[1] == b[1]);
  }

  function performSelectionChange(selectStart, selectEnd, focusAtStart)
  {
    if (repSelectionChange(selectStart, selectEnd, focusAtStart))
    {
      currentCallStack.selectionAffected = true;
    }
  }
  editorInfo.ace_performSelectionChange = performSelectionChange;

  // Change the abstract representation of the document to have a different selection.
  // Should not rely on the line representation.  Should not affect the DOM.


  function repSelectionChange(selectStart, selectEnd, focusAtStart)
  {
    focusAtStart = !! focusAtStart;

    var newSelFocusAtStart = (focusAtStart && ((!selectStart) || (!selectEnd) || (selectStart[0] != selectEnd[0]) || (selectStart[1] != selectEnd[1])));

    if ((!equalLineAndChars(rep.selStart, selectStart)) || (!equalLineAndChars(rep.selEnd, selectEnd)) || (rep.selFocusAtStart != newSelFocusAtStart))
    {
      rep.selStart = selectStart;
      rep.selEnd = selectEnd;
      rep.selFocusAtStart = newSelFocusAtStart;
      currentCallStack.repChanged = true;

      return true;
      //console.log("selStart: %o, selEnd: %o, focusAtStart: %s", rep.selStart, rep.selEnd,
      //String(!!rep.selFocusAtStart));
    }
    return false;
    //console.log("%o %o %s", rep.selStart, rep.selEnd, rep.selFocusAtStart);
  }

  function doCreateDomLine(nonEmpty)
  {
    if (browser.msie && (!nonEmpty))
    {
      var result = {
        node: null,
        appendSpan: noop,
        prepareForAdd: noop,
        notifyAdded: noop,
        clearSpans: noop,
        finishUpdate: noop,
        lineMarker: 0
      };

      var lineElem = doc.createElement("div");
      result.node = lineElem;

      result.notifyAdded = function()
      {
        // magic -- settng an empty div's innerHTML to the empty string
        // keeps it from collapsing.  Apparently innerHTML must be set *after*
        // adding the node to the DOM.
        // Such a div is what IE 6 creates naturally when you make a blank line
        // in a document of divs.  However, when copy-and-pasted the div will
        // contain a space, so we note its emptiness with a property.
        lineElem.innerHTML = " "; // Frist we set a value that isnt blank
        // a primitive-valued property survives copy-and-paste
        setAssoc(lineElem, "shouldBeEmpty", true);
        // an object property doesn't
        setAssoc(lineElem, "unpasted", {});
        lineElem.innerHTML = ""; // Then we make it blank..  New line and no space = Awesome :)
      };
      var lineClass = 'ace-line';
      result.appendSpan = function(txt, cls)
      {
        if ((!txt) && cls)
        {
          // gain a whole-line style (currently to show insertion point in CSS)
          lineClass = domline.addToLineClass(lineClass, cls);
        }
        // otherwise, ignore appendSpan, this is an empty line
      };
      result.clearSpans = function()
      {
        lineClass = ''; // non-null to cause update
      };

      var writeClass = function()
      {
        if (lineClass !== null) lineElem.className = lineClass;
      };

      result.prepareForAdd = writeClass;
      result.finishUpdate = writeClass;
      result.getInnerHTML = function()
      {
        return "";
      };
      return result;
    }
    else
    {
      return domline.createDomLine(nonEmpty, doesWrap, browser, doc);
    }
  }

  function textify(str)
  {
    return str.replace(/[\n\r ]/g, ' ').replace(/\xa0/g, ' ').replace(/\t/g, '        ');
  }

  var _blockElems = {
    "div": 1,
    "p": 1,
    "pre": 1,
    "li": 1,
    "ol": 1,
    "ul": 1
  };

  _.each(hooks.callAll('aceRegisterBlockElements'), function(element){
      _blockElems[element] = 1;
  });

  function isBlockElement(n)
  {
    return !!_blockElems[(n.tagName || "").toLowerCase()];
  }

  function getDirtyRanges()
  {
    // based on observedChanges, return a list of ranges of original lines
    // that need to be removed or replaced with new user content to incorporate
    // the user's changes into the line representation.  ranges may be zero-length,
    // indicating inserted content.  for example, [0,0] means content was inserted
    // at the top of the document, while [3,4] means line 3 was deleted, modified,
    // or replaced with one or more new lines of content. ranges do not touch.
    var p = PROFILER("getDirtyRanges", false);
    p.forIndices = 0;
    p.consecutives = 0;
    p.corrections = 0;

    var cleanNodeForIndexCache = {};
    var N = rep.lines.length(); // old number of lines


    function cleanNodeForIndex(i)
    {
      // if line (i) in the un-updated line representation maps to a clean node
      // in the document, return that node.
      // if (i) is out of bounds, return true. else return false.
      if (cleanNodeForIndexCache[i] === undefined)
      {
        p.forIndices++;
        var result;
        if (i < 0 || i >= N)
        {
          result = true; // truthy, but no actual node
        }
        else
        {
          var key = rep.lines.atIndex(i).key;
          result = (getCleanNodeByKey(key) || false);
        }
        cleanNodeForIndexCache[i] = result;
      }
      return cleanNodeForIndexCache[i];
    }
    var isConsecutiveCache = {};

    function isConsecutive(i)
    {
      if (isConsecutiveCache[i] === undefined)
      {
        p.consecutives++;
        isConsecutiveCache[i] = (function()
        {
          // returns whether line (i) and line (i-1), assumed to be map to clean DOM nodes,
          // or document boundaries, are consecutive in the changed DOM
          var a = cleanNodeForIndex(i - 1);
          var b = cleanNodeForIndex(i);
          if ((!a) || (!b)) return false; // violates precondition
          if ((a === true) && (b === true)) return !root.firstChild;
          if ((a === true) && b.previousSibling) return false;
          if ((b === true) && a.nextSibling) return false;
          if ((a === true) || (b === true)) return true;
          return a.nextSibling == b;
        })();
      }
      return isConsecutiveCache[i];
    }

    function isClean(i)
    {
      // returns whether line (i) in the un-updated representation maps to a clean node,
      // or is outside the bounds of the document
      return !!cleanNodeForIndex(i);
    }
    // list of pairs, each representing a range of lines that is clean and consecutive
    // in the changed DOM.  lines (-1) and (N) are always clean, but may or may not
    // be consecutive with lines in the document.  pairs are in sorted order.
    var cleanRanges = [
      [-1, N + 1]
    ];

    function rangeForLine(i)
    {
      // returns index of cleanRange containing i, or -1 if none
      var answer = -1;
      _.each(cleanRanges ,function(r, idx)
      {
        if (i >= r[1]) return false; // keep looking
        if (i < r[0]) return true; // not found, stop looking
        answer = idx;
        return true; // found, stop looking
      });
      return answer;
    }

    function removeLineFromRange(rng, line)
    {
      // rng is index into cleanRanges, line is line number
      // precond: line is in rng
      var a = cleanRanges[rng][0];
      var b = cleanRanges[rng][1];
      if ((a + 1) == b) cleanRanges.splice(rng, 1);
      else if (line == a) cleanRanges[rng][0]++;
      else if (line == (b - 1)) cleanRanges[rng][1]--;
      else cleanRanges.splice(rng, 1, [a, line], [line + 1, b]);
    }

    function splitRange(rng, pt)
    {
      // precond: pt splits cleanRanges[rng] into two non-empty ranges
      var a = cleanRanges[rng][0];
      var b = cleanRanges[rng][1];
      cleanRanges.splice(rng, 1, [a, pt], [pt, b]);
    }
    var correctedLines = {};

    function correctlyAssignLine(line)
    {
      if (correctedLines[line]) return true;
      p.corrections++;
      correctedLines[line] = true;
      // "line" is an index of a line in the un-updated rep.
      // returns whether line was already correctly assigned (i.e. correctly
      // clean or dirty, according to cleanRanges, and if clean, correctly
      // attached or not attached (i.e. in the same range as) the prev and next lines).
      //console.log("correctly assigning: %d", line);
      var rng = rangeForLine(line);
      var lineClean = isClean(line);
      if (rng < 0)
      {
        if (lineClean)
        {
          console.debug("somehow lost clean line");
        }
        return true;
      }
      if (!lineClean)
      {
        // a clean-range includes this dirty line, fix it
        removeLineFromRange(rng, line);
        return false;
      }
      else
      {
        // line is clean, but could be wrongly connected to a clean line
        // above or below
        var a = cleanRanges[rng][0];
        var b = cleanRanges[rng][1];
        var didSomething = false;
        // we'll leave non-clean adjacent nodes in the clean range for the caller to
        // detect and deal with.  we deal with whether the range should be split
        // just above or just below this line.
        if (a < line && isClean(line - 1) && !isConsecutive(line))
        {
          splitRange(rng, line);
          didSomething = true;
        }
        if (b > (line + 1) && isClean(line + 1) && !isConsecutive(line + 1))
        {
          splitRange(rng, line + 1);
          didSomething = true;
        }
        return !didSomething;
      }
    }

    function detectChangesAroundLine(line, reqInARow)
    {
      // make sure cleanRanges is correct about line number "line" and the surrounding
      // lines; only stops checking at end of document or after no changes need
      // making for several consecutive lines. note that iteration is over old lines,
      // so this operation takes time proportional to the number of old lines
      // that are changed or missing, not the number of new lines inserted.
      var correctInARow = 0;
      var currentIndex = line;
      while (correctInARow < reqInARow && currentIndex >= 0)
      {
        if (correctlyAssignLine(currentIndex))
        {
          correctInARow++;
        }
        else correctInARow = 0;
        currentIndex--;
      }
      correctInARow = 0;
      currentIndex = line;
      while (correctInARow < reqInARow && currentIndex < N)
      {
        if (correctlyAssignLine(currentIndex))
        {
          correctInARow++;
        }
        else correctInARow = 0;
        currentIndex++;
      }
    }

    if (N === 0)
    {
      p.cancel();
      if (!isConsecutive(0))
      {
        splitRange(0, 0);
      }
    }
    else
    {
      p.mark("topbot");
      detectChangesAroundLine(0, 1);
      detectChangesAroundLine(N - 1, 1);

      p.mark("obs");
      //console.log("observedChanges: "+toSource(observedChanges));
      for (var k in observedChanges.cleanNodesNearChanges)
      {
        var key = k.substring(1);
        if (rep.lines.containsKey(key))
        {
          var line = rep.lines.indexOfKey(key);
          detectChangesAroundLine(line, 2);
        }
      }
      p.mark("stats&calc");
      p.literal(p.forIndices, "byidx");
      p.literal(p.consecutives, "cons");
      p.literal(p.corrections, "corr");
    }

    var dirtyRanges = [];
    for (var r = 0; r < cleanRanges.length - 1; r++)
    {
      dirtyRanges.push([cleanRanges[r][1], cleanRanges[r + 1][0]]);
    }

    p.end();

    return dirtyRanges;
  }

  function markNodeClean(n)
  {
    // clean nodes have knownHTML that matches their innerHTML
    var dirtiness = {};
    dirtiness.nodeId = uniqueId(n);
    dirtiness.knownHTML = n.innerHTML;
    if (browser.msie)
    {
      // adding a space to an "empty" div in IE designMode doesn't
      // change the innerHTML of the div's parent; also, other
      // browsers don't support innerText
      dirtiness.knownText = n.innerText;
    }
    setAssoc(n, "dirtiness", dirtiness);
  }

  function isNodeDirty(n)
  {
    var p = PROFILER("cleanCheck", false);
    if (n.parentNode != root) return true;
    var data = getAssoc(n, "dirtiness");
    if (!data) return true;
    if (n.id !== data.nodeId) return true;
    if (browser.msie)
    {
      if (n.innerText !== data.knownText) return true;
    }
    if (n.innerHTML !== data.knownHTML) return true;
    p.end();
    return false;
  }

  function getLineEntryTopBottom(entry, destObj)
  {
    var dom = entry.lineNode;
    var top = dom.offsetTop;
    var height = dom.offsetHeight;
    var obj = (destObj || {});
    obj.top = top;
    obj.bottom = (top + height);
    return obj;
  }

  function getViewPortTopBottom()
  {
    var theTop = getScrollY();
    var doc = window.document;
    var height = doc.documentElement.clientHeight;
    return {
      top: theTop,
      bottom: (theTop + height)
    };
  }

  function getVisibleLineRange()
  {
    var viewport = getViewPortTopBottom();
    //console.log("viewport top/bottom: %o", viewport);
    var obj = {};
    var start = rep.lines.search(function(e)
    {
      return getLineEntryTopBottom(e, obj).bottom > viewport.top;
    });
    var end = rep.lines.search(function(e)
    {
      return getLineEntryTopBottom(e, obj).top >= viewport.bottom;
    });
    if (end < start) end = start; // unlikely
    //console.log(start+","+end);
    return [start, end];
  }

  function getVisibleCharRange()
  {
    var lineRange = getVisibleLineRange();
    return [rep.lines.offsetOfIndex(lineRange[0]), rep.lines.offsetOfIndex(lineRange[1])];
  }

  function handleCut(evt)
  {
    inCallStackIfNecessary("handleCut", function()
    {
      doDeleteKey(evt);
    });
    return true;
  }

  function handleClick(evt)
  {
    inCallStackIfNecessary("handleClick", function()
    {
      idleWorkTimer.atMost(200);
    });

    function isLink(n)
    {
      return (n.tagName || '').toLowerCase() == "a" && n.href;
    }

    // only want to catch left-click
    if ((!evt.ctrlKey) && (evt.button != 2) && (evt.button != 3))
    {
      // find A tag with HREF
      var n = evt.target;
      while (n && n.parentNode && !isLink(n))
      {
        n = n.parentNode;
      }
      if (n && isLink(n))
      {
        try
        {
          var newWindow = window.open(n.href, '_blank');
          newWindow.focus();
        }
        catch (e)
        {
          // absorb "user canceled" error in IE for certain prompts
        }
        evt.preventDefault();
      }
    }
<<<<<<< HEAD
    //hide the dropdownso
    if(window.padeditbar){ // required in case its in an iframe should probably use parent..  See Issue 327 https://github.com/ether/etherpad-lite/issues/327
      window.padeditbar.toggleDropDown("none");
    }
=======
>>>>>>> 06aa9e4d
  }

  function doReturnKey()
  {
    if (!(rep.selStart && rep.selEnd))
    {
      return;
    }

    var lineNum = rep.selStart[0];
    var listType = getLineListType(lineNum);

    if (listType)
    {
      var text = rep.lines.atIndex(lineNum).text;
      listType = /([a-z]+)([0-9]+)/.exec(listType);
      var type  = listType[1];
      var level = Number(listType[2]);

      //detect empty list item; exclude indentation
      if(text === '*' && type !== "indent")
      {
        //if not already on the highest level
        if(level > 1)
        {
          setLineListType(lineNum, type+(level-1));//automatically decrease the level
        }
        else
        {
          setLineListType(lineNum, '');//remove the list
          renumberList(lineNum + 1);//trigger renumbering of list that may be right after
        }
      }
      else if (lineNum + 1 < rep.lines.length())
      {
        performDocumentReplaceSelection('\n');
        setLineListType(lineNum + 1, type+level);
      }
    }
    else
    {
      performDocumentReplaceSelection('\n');
      handleReturnIndentation();
    }
  }

  function doIndentOutdent(isOut)
  {
    if (!((rep.selStart && rep.selEnd) ||
        ((rep.selStart[0] == rep.selEnd[0]) && (rep.selStart[1] == rep.selEnd[1]) &&  rep.selEnd[1] > 1)) &&
        (isOut != true)
       )
    {
      return false;
    }

    var firstLine, lastLine;
    firstLine = rep.selStart[0];
    lastLine = Math.max(firstLine, rep.selEnd[0] - ((rep.selEnd[1] === 0) ? 1 : 0));
    var mods = [];
    for (var n = firstLine; n <= lastLine; n++)
    {
      var listType = getLineListType(n);
      var t = 'indent';
      var level = 0;
      if (listType)
      {
        listType = /([a-z]+)([0-9]+)/.exec(listType);
        if (listType)
        {
          t = listType[1];
          level = Number(listType[2]);
        }
      }
      var newLevel = Math.max(0, Math.min(MAX_LIST_LEVEL, level + (isOut ? -1 : 1)));
      if (level != newLevel)
      {
        mods.push([n, (newLevel > 0) ? t + newLevel : '']);
      }
    }

    _.each(mods, function(mod){
      setLineListType(mod[0], mod[1]);
    });
    return true;
  }
  editorInfo.ace_doIndentOutdent = doIndentOutdent;

  function doTabKey(shiftDown)
  {
    if (!doIndentOutdent(shiftDown))
    {
      performDocumentReplaceSelection(THE_TAB);
    }
  }

  function doDeleteKey(optEvt)
  {
    var evt = optEvt || {};
    var handled = false;
    if (rep.selStart)
    {
      if (isCaret())
      {
        var lineNum = caretLine();
        var col = caretColumn();
        var lineEntry = rep.lines.atIndex(lineNum);
        var lineText = lineEntry.text;
        var lineMarker = lineEntry.lineMarker;
        if (/^ +$/.exec(lineText.substring(lineMarker, col)))
        {
          var col2 = col - lineMarker;
          var tabSize = THE_TAB.length;
          var toDelete = ((col2 - 1) % tabSize) + 1;
          performDocumentReplaceRange([lineNum, col - toDelete], [lineNum, col], '');
          //scrollSelectionIntoView();
          handled = true;
        }
      }
      if (!handled)
      {
        if (isCaret())
        {
          var theLine = caretLine();
          var lineEntry = rep.lines.atIndex(theLine);
          if (caretColumn() <= lineEntry.lineMarker)
          {
            // delete at beginning of line
            var action = 'delete_newline';
            var prevLineListType = (theLine > 0 ? getLineListType(theLine - 1) : '');
            var thisLineListType = getLineListType(theLine);
            var prevLineEntry = (theLine > 0 && rep.lines.atIndex(theLine - 1));
            var prevLineBlank = (prevLineEntry && prevLineEntry.text.length == prevLineEntry.lineMarker);

            var thisLineHasMarker = documentAttributeManager.lineHasMarker(theLine);

            if (thisLineListType)
            {
              // this line is a list
              if (prevLineBlank && !prevLineListType)
              {
                // previous line is blank, remove it
                performDocumentReplaceRange([theLine - 1, prevLineEntry.text.length], [theLine, 0], '');
              }
              else
              {
                // delistify
                performDocumentReplaceRange([theLine, 0], [theLine, lineEntry.lineMarker], '');
              }
            }else if (thisLineHasMarker && prevLineEntry){
              // If the line has any attributes assigned, remove them by removing the marker '*'
              performDocumentReplaceRange([theLine -1 , prevLineEntry.text.length], [theLine, lineEntry.lineMarker], '');
            }
            else if (theLine > 0)
            {
              // remove newline
              performDocumentReplaceRange([theLine - 1, prevLineEntry.text.length], [theLine, 0], '');
            }
          }
          else
          {
            var docChar = caretDocChar();
            if (docChar > 0)
            {
              if (evt.metaKey || evt.ctrlKey || evt.altKey)
              {
                // delete as many unicode "letters or digits" in a row as possible;
                // always delete one char, delete further even if that first char
                // isn't actually a word char.
                var deleteBackTo = docChar - 1;
                while (deleteBackTo > lineEntry.lineMarker && isWordChar(rep.alltext.charAt(deleteBackTo - 1)))
                {
                  deleteBackTo--;
                }
                performDocumentReplaceCharRange(deleteBackTo, docChar, '');
              }
              else
              {
                // normal delete
                performDocumentReplaceCharRange(docChar - 1, docChar, '');
              }
            }
          }
        }
        else
        {
          performDocumentReplaceSelection('');
        }
      }
    }
     //if the list has been removed, it is necessary to renumber
    //starting from the *next* line because the list may have been
    //separated. If it returns null, it means that the list was not cut, try
    //from the current one.
    var line = caretLine();
    if(line != -1 && renumberList(line+1) === null)
    {
      renumberList(line);
    }
  }

  // set of "letter or digit" chars is based on section 20.5.16 of the original Java Language Spec
  var REGEX_WORDCHAR = /[\u0030-\u0039\u0041-\u005A\u0061-\u007A\u00C0-\u00D6\u00D8-\u00F6\u00F8-\u00FF\u0100-\u1FFF\u3040-\u9FFF\uF900-\uFDFF\uFE70-\uFEFE\uFF10-\uFF19\uFF21-\uFF3A\uFF41-\uFF5A\uFF66-\uFFDC]/;
  var REGEX_SPACE = /\s/;

  function isWordChar(c)
  {
    return !!REGEX_WORDCHAR.exec(c);
  }
  editorInfo.ace_isWordChar = isWordChar;

  function isSpaceChar(c)
  {
    return !!REGEX_SPACE.exec(c);
  }

  function moveByWordInLine(lineText, initialIndex, forwardNotBack)
  {
    var i = initialIndex;

    function nextChar()
    {
      if (forwardNotBack) return lineText.charAt(i);
      else return lineText.charAt(i - 1);
    }

    function advance()
    {
      if (forwardNotBack) i++;
      else i--;
    }

    function isDone()
    {
      if (forwardNotBack) return i >= lineText.length;
      else return i <= 0;
    }

    // On Mac and Linux, move right moves to end of word and move left moves to start;
    // on Windows, always move to start of word.
    // On Windows, Firefox and IE disagree on whether to stop for punctuation (FF says no).
    if (browser.msie && forwardNotBack)
    {
      while ((!isDone()) && isWordChar(nextChar()))
      {
        advance();
      }
      while ((!isDone()) && !isWordChar(nextChar()))
      {
        advance();
      }
    }
    else
    {
      while ((!isDone()) && !isWordChar(nextChar()))
      {
        advance();
      }
      while ((!isDone()) && isWordChar(nextChar()))
      {
        advance();
      }
    }

    return i;
  }

  function handleKeyEvent(evt)
  {
    // if (DEBUG && window.DONT_INCORP) return;
    if (!isEditable) return;
    var type = evt.type;
    var charCode = evt.charCode;
    var keyCode = evt.keyCode;
    var which = evt.which;
    var altKey = evt.altKey;
    var shiftKey = evt.shiftKey;

    // prevent ESC key
    if (keyCode == 27)
    {
      evt.preventDefault();
      return;
    }
    // Is caret potentially hidden by the chat button?
    var myselection = document.getSelection(); // get the current caret selection
    var caretOffsetTop = myselection.focusNode.parentNode.offsetTop | myselection.focusNode.offsetTop; // get the carets selection offset in px IE 214
    
    if(myselection.focusNode.wholeText){ // Is there any content?  If not lineHeight will report wrong..
      var lineHeight = myselection.focusNode.parentNode.offsetHeight; // line height of populated links
    }else{
      var lineHeight = myselection.focusNode.offsetHeight; // line height of blank lines
    }
    var heightOfChatIcon = $('#chaticon').height(); // height of the chat icon button
    lineHeight = (lineHeight *2) + heightOfChatIcon;
    var viewport = getViewPortTopBottom();
    var viewportHeight = viewport.bottom - viewport.top - lineHeight;
    var relCaretOffsetTop = caretOffsetTop - viewport.top; // relative Caret Offset Top to viewport
    if (viewportHeight < relCaretOffsetTop){
      $("#chaticon").css("opacity",".3"); // make chaticon opacity low when user types near it
    }else{
      $("#chaticon").css("opacity","1"); // make chaticon opacity back to full (so fully visible)
    }

    //dmesg("keyevent type: "+type+", which: "+which);
    // Don't take action based on modifier keys going up and down.
    // Modifier keys do not generate "keypress" events.
    // 224 is the command-key under Mac Firefox.
    // 91 is the Windows key in IE; it is ASCII for open-bracket but isn't the keycode for that key
    // 20 is capslock in IE.
    var isModKey = ((!charCode) && ((type == "keyup") || (type == "keydown")) && (keyCode == 16 || keyCode == 17 || keyCode == 18 || keyCode == 20 || keyCode == 224 || keyCode == 91));
    if (isModKey) return;

    // If the key is a keypress and the browser is opera and the key is enter, do nothign at all as this fires twice.
    if (keyCode == 13 && browser.opera && (type == "keypress")){
      return; // This stops double enters in Opera but double Tabs still show on single tab keypress, adding keyCode == 9 to this doesn't help as the event is fired twice
    }
    var specialHandled = false;
    var isTypeForSpecialKey = ((browser.msie || browser.safari || browser.chrome) ? (type == "keydown") : (type == "keypress"));
    var isTypeForCmdKey = ((browser.msie || browser.safari || browser.chrome) ? (type == "keydown") : (type == "keypress"));
    var stopped = false;

    inCallStackIfNecessary("handleKeyEvent", function()
    {
      if (type == "keypress" || (isTypeForSpecialKey && keyCode == 13 /*return*/ ))
      {
        // in IE, special keys don't send keypress, the keydown does the action
        if (!outsideKeyPress(evt))
        {
          evt.preventDefault();
          stopped = true;
        }
      }
      else if (type == "keydown")
      {
        outsideKeyDown(evt);
      }
      if (!stopped)
      {
        var specialHandledInHook = hooks.callAll('aceKeyEvent', {
          callstack: currentCallStack,
          editorInfo: editorInfo,
          rep: rep,
          documentAttributeManager: documentAttributeManager,
          evt:evt
        });
        specialHandled = (specialHandledInHook&&specialHandledInHook.length>0)?specialHandledInHook[0]:specialHandled;
        if ((!specialHandled) && altKey && isTypeForSpecialKey && keyCode == 120){
          // Alt F9 focuses on the File Menu and/or editbar.
          // Note that while most editors use Alt F10 this is not desirable
          // As ubuntu cannot use Alt F10....
          // Focus on the editbar. -- TODO: Move Focus back to previous state (we know it so we can use it)
          var firstEditbarElement = $('#editbar').children("ul").first().children().first().children().first().children().first();
          $(this).blur(); 
          firstEditbarElement.focus();
          evt.preventDefault();
        }
        if ((!specialHandled) && altKey && keyCode == 67){
          // Alt c focuses on the Chat window
          $(this).blur(); 
          window.chat.show();
          window.chat.focus();
          evt.preventDefault();
        }
        if ((!specialHandled) && evt.ctrlKey && shiftKey && keyCode == 50 && type === "keydown"){
          // Control-Shift-2 shows a gritter popup showing a line author
          var lineNumber = rep.selEnd[0];
          var alineAttrs = rep.alines[lineNumber];
          var apool = rep.apool;

          // TODO: support selection ranges
          // TODO: Still work when authorship colors have been cleared
          // TODO: i18n
          // TODO: There appears to be a race condition or so.

          var author = null;
          if (alineAttrs) {
            var authors = [];
            var authorNames = [];
            var opIter = Changeset.opIterator(alineAttrs);

            while (opIter.hasNext()){
              var op = opIter.next();
              authorId = Changeset.opAttributeValue(op, 'author', apool);

              // Only push unique authors and ones with values
              if(authors.indexOf(authorId) === -1 && authorId !== ""){
                authors.push(authorId);
              }

            }

          }

          // No author information is available IE on a new pad.
          if(authors.length === 0){
            var authorString = "No author information is available";
          }
          else{
            // Known authors info, both current and historical
            var padAuthors = window.pad.userList();
            var authorObj = {};
            authors.forEach(function(authorId){
              padAuthors.forEach(function(padAuthor){
                // If the person doing the lookup is the author..
                if(padAuthor.userId === authorId){
                  if(window.clientVars.userId === authorId){
                    authorObj = {
                      name: "Me"
                    }
                  }else{
                    authorObj = padAuthor;
                  }
                }
              });
              if(!authorObj){
                author = "Unknown";
                return;
              }
              author = authorObj.name;
              if(!author) author = "Unknown";
              authorNames.push(author);
            })
          }
          if(authors.length === 1){
            var authorString = "The author of this line is " + authorNames;
          }
          if(authors.length > 1){
            var authorString = "The authors of this line are " + authorNames.join(" & ");
	  }

          $.gritter.add({
            // (string | mandatory) the heading of the notification
            title: 'Line Authors',
            // (string | mandatory) the text inside the notification
            text: authorString,
            // (bool | optional) if you want it to fade out on its own or just sit there
            sticky: false,
            // (int | optional) the time you want it to be alive for before fading out
            time: '4000'
          });
        }
        if ((!specialHandled) && isTypeForSpecialKey && keyCode == 8)
        {
          // "delete" key; in mozilla, if we're at the beginning of a line, normalize now,
          // or else deleting a blank line can take two delete presses.
          // --
          // we do deletes completely customly now:
          //  - allows consistent (and better) meta-delete behavior
          //  - normalizing and then allowing default behavior confused IE
          //  - probably eliminates a few minor quirks
          fastIncorp(3);
          evt.preventDefault();
          doDeleteKey(evt);
          specialHandled = true;
        }
        if ((!specialHandled) && isTypeForSpecialKey && keyCode == 13)
        {
          // return key, handle specially;
          // note that in mozilla we need to do an incorporation for proper return behavior anyway.
          fastIncorp(4);
          evt.preventDefault();
          doReturnKey();
          //scrollSelectionIntoView();
          scheduler.setTimeout(function()
          {
            window.scrollBy(-100, 0);
          }, 0);
          specialHandled = true;
        }
        if ((!specialHandled) && isTypeForCmdKey && String.fromCharCode(which).toLowerCase() == "s" && (evt.metaKey || evt.ctrlKey) && !evt.altKey) /* Do a saved revision on ctrl S */
        {
          evt.preventDefault();
          var originalBackground = $('#revisionlink').css("background")
          $('#revisionlink').css({"background":"lightyellow"});
          scheduler.setTimeout(function(){
            $('#revisionlink').css({"background":originalBackground});
          }, 1000);
          window.pad.collabClient.sendMessage({"type":"SAVE_REVISION"}); /* The parent.parent part of this is BAD and I feel bad..  It may break something */
          specialHandled = true;
        }
        if ((!specialHandled) && isTypeForSpecialKey && keyCode == 9 && !(evt.metaKey || evt.ctrlKey))
        {
          // tab
          fastIncorp(5);
          evt.preventDefault();
          doTabKey(evt.shiftKey);
          //scrollSelectionIntoView();
          specialHandled = true;
        }
        if ((!specialHandled) && isTypeForCmdKey && String.fromCharCode(which).toLowerCase() == "z" && (evt.metaKey || evt.ctrlKey) && !evt.altKey)
        {
          // cmd-Z (undo)
          fastIncorp(6);
          evt.preventDefault();
          if (evt.shiftKey)
          {
            doUndoRedo("redo");
          }
          else
          {
            doUndoRedo("undo");
          }
          specialHandled = true;
        }
        if ((!specialHandled) && isTypeForCmdKey && String.fromCharCode(which).toLowerCase() == "y" && (evt.metaKey || evt.ctrlKey))
        {
          // cmd-Y (redo)
          fastIncorp(10);
          evt.preventDefault();
          doUndoRedo("redo");
          specialHandled = true;
        }
        if ((!specialHandled) && isTypeForCmdKey && String.fromCharCode(which).toLowerCase() == "b" && (evt.metaKey || evt.ctrlKey))
        {
          // cmd-B (bold)
          fastIncorp(13);
          evt.preventDefault();
          toggleAttributeOnSelection('bold');
          specialHandled = true;
        }
        if ((!specialHandled) && isTypeForCmdKey && String.fromCharCode(which).toLowerCase() == "i" && (evt.metaKey || evt.ctrlKey))
        {
          // cmd-I (italic)
          fastIncorp(14);
          evt.preventDefault();
          toggleAttributeOnSelection('italic');
          specialHandled = true;
        }
        if ((!specialHandled) && isTypeForCmdKey && String.fromCharCode(which).toLowerCase() == "u" && (evt.metaKey || evt.ctrlKey))
        {
          // cmd-U (underline)
          fastIncorp(15);
          evt.preventDefault();
          toggleAttributeOnSelection('underline');
          specialHandled = true;
        }
       if ((!specialHandled) && isTypeForCmdKey && String.fromCharCode(which).toLowerCase() == "5" && (evt.metaKey || evt.ctrlKey))
        {
          // cmd-5 (strikethrough)
          fastIncorp(13);
          evt.preventDefault();
          toggleAttributeOnSelection('strikethrough');
          specialHandled = true;
        }
        if ((!specialHandled) && isTypeForCmdKey && String.fromCharCode(which).toLowerCase() == "l" && (evt.metaKey || evt.ctrlKey) && evt.shiftKey)
        {
          // cmd-shift-L (unorderedlist)
          fastIncorp(9);
          evt.preventDefault();
          doInsertUnorderedList()
          specialHandled = true;
	}
        if ((!specialHandled) && isTypeForCmdKey && String.fromCharCode(which).toLowerCase() == "n" && (evt.metaKey || evt.ctrlKey) && evt.shiftKey)
        {
          // cmd-shift-N (orderedlist)
          fastIncorp(9);
          evt.preventDefault();
          doInsertOrderedList()
          specialHandled = true;
	}
        if ((!specialHandled) && isTypeForCmdKey && String.fromCharCode(which).toLowerCase() == "c" && (evt.metaKey || evt.ctrlKey) && evt.shiftKey) {
          // cmd-shift-C (clearauthorship)
          fastIncorp(9);
          evt.preventDefault();
          CMDS.clearauthorship();
        }
        if ((!specialHandled) && isTypeForCmdKey && String.fromCharCode(which).toLowerCase() == "h" && (evt.ctrlKey))
        {
          // cmd-H (backspace)
          fastIncorp(20);
          evt.preventDefault();
          doDeleteKey();
          specialHandled = true;
        }
        if((evt.which == 36 && evt.ctrlKey == true)){ setScrollY(0); } // Control Home send to Y = 0
        if((evt.which == 33 || evt.which == 34) && type == 'keydown' && !evt.ctrlKey){

          evt.preventDefault(); // This is required, browsers will try to do normal default behavior on page up / down and the default behavior SUCKS

          var oldVisibleLineRange = getVisibleLineRange();
          var topOffset = rep.selStart[0] - oldVisibleLineRange[0];
          if(topOffset < 0 ){
            topOffset = 0;
          }

          var isPageDown = evt.which === 34;
          var isPageUp = evt.which === 33;

          scheduler.setTimeout(function(){
            var newVisibleLineRange = getVisibleLineRange(); // the visible lines IE 1,10
            var linesCount = rep.lines.length(); // total count of lines in pad IE 10
            var numberOfLinesInViewport = newVisibleLineRange[1] - newVisibleLineRange[0]; // How many lines are in the viewport right now?

            if(isPageUp){
              rep.selEnd[0] = rep.selEnd[0] - numberOfLinesInViewport; // move to the bottom line +1 in the viewport (essentially skipping over a page)
              rep.selStart[0] = rep.selStart[0] - numberOfLinesInViewport; // move to the bottom line +1 in the viewport (essentially skipping over a page)
            }

            if(isPageDown){ // if we hit page down
              if(rep.selEnd[0] >= oldVisibleLineRange[0]){ // If the new viewpoint position is actually further than where we are right now
                rep.selStart[0] = oldVisibleLineRange[1] -1; // dont go further in the page down than what's visible IE go from 0 to 50 if 50 is visible on screen but dont go below that else we miss content
                rep.selEnd[0] = oldVisibleLineRange[1] -1; // dont go further in the page down than what's visible IE go from 0 to 50 if 50 is visible on screen but dont go below that else we miss content
              }
            }

            //ensure min and max
            if(rep.selEnd[0] < 0){
              rep.selEnd[0] = 0;
            }
            if(rep.selStart[0] < 0){
              rep.selStart[0] = 0;
            }
            if(rep.selEnd[0] >= linesCount){
              rep.selEnd[0] = linesCount-1;
            }
            updateBrowserSelectionFromRep();
            var myselection = document.getSelection(); // get the current caret selection, can't use rep. here because that only gives us the start position not the current
            var caretOffsetTop = myselection.focusNode.parentNode.offsetTop || myselection.focusNode.offsetTop; // get the carets selection offset in px IE 214

            // sometimes the first selection is -1 which causes problems (Especially with ep_page_view)
            // so use focusNode.offsetTop value.
            if(caretOffsetTop === -1) caretOffsetTop = myselection.focusNode.offsetTop;
            setScrollY(caretOffsetTop); // set the scrollY offset of the viewport on the document

          }, 200);
        }
        /* Attempt to apply some sanity to cursor handling in Chrome after a copy / paste event
           We have to do this the way we do because rep. doesn't hold the value for keyheld events IE if the user
           presses and holds the arrow key ..  Sorry if this is ugly, blame Chrome's weird handling of viewports after new content is added*/
        if((evt.which == 37 || evt.which == 38 || evt.which == 39 || evt.which == 40) && browser.chrome){
          var viewport = getViewPortTopBottom();
          var myselection = document.getSelection(); // get the current caret selection, can't use rep. here because that only gives us the start position not the current
          var caretOffsetTop = myselection.focusNode.parentNode.offsetTop || myselection.focusNode.offsetTop; // get the carets selection offset in px IE 214
          var lineHeight = $(myselection.focusNode.parentNode).parent("div").height(); // get the line height of the caret line
          // top.console.log("offsetTop", myselection.focusNode.parentNode.parentNode.offsetTop);
          try {
            lineHeight = $(myselection.focusNode).height() // needed for how chrome handles line heights of null objects
            // console.log("lineHeight now", lineHeight);
          }catch(e){}
          var caretOffsetTopBottom = caretOffsetTop + lineHeight;
          var visibleLineRange = getVisibleLineRange(); // the visible lines IE 1,10

          if(caretOffsetTop){ // sometimes caretOffsetTop bugs out and returns 0, not sure why, possible Chrome bug?  Either way if it does we don't wanna mess with it
            // top.console.log(caretOffsetTop, viewport.top, caretOffsetTopBottom, viewport.bottom);
            var caretIsNotVisible = (caretOffsetTop < viewport.top || caretOffsetTopBottom >= viewport.bottom); // Is the Caret Visible to the user?
            // Expect some weird behavior caretOffsetTopBottom is greater than viewport.bottom on a keypress down
            var offsetTopSamePlace = caretOffsetTop == viewport.top; // sometimes moving key left & up leaves the caret at the same point as the viewport.top, technically the caret is visible but it's not fully visible so we should move to it
            if(offsetTopSamePlace && (evt.which == 37 || evt.which == 38)){
                var newY = caretOffsetTop;
                setScrollY(newY);
            }

            if(caretIsNotVisible){ // is the cursor no longer visible to the user?
              // top.console.log("Caret is NOT visible to the user");
              // top.console.log(caretOffsetTop,viewport.top,caretOffsetTopBottom,viewport.bottom);
              // Oh boy the caret is out of the visible area, I need to scroll the browser window to lineNum.
              if(evt.which == 37 || evt.which == 38){ // If left or up arrow
                var newY = caretOffsetTop; // That was easy!
              }
              if(evt.which == 39 || evt.which == 40){ // if down or right arrow
                // only move the viewport if we're at the bottom of the viewport, if we hit down any other time the viewport shouldn't change
                // NOTE: This behavior only fires if Chrome decides to break the page layout after a paste, it's annoying but nothing I can do
                var selection = getSelection();
                // top.console.log("line #", rep.selStart[0]); // the line our caret is on
                // top.console.log("firstvisible", visibleLineRange[0]); // the first visiblel ine
                // top.console.log("lastVisible", visibleLineRange[1]); // the last visible line
                // top.console.log(rep.selStart[0], visibleLineRange[1], rep.selStart[0], visibleLineRange[0]);
                var newY = viewport.top + lineHeight;
              }
              if(newY){
                setScrollY(newY); // set the scrollY offset of the viewport on the document
              }
            }
          }
        }
      }

      if (type == "keydown")
      {
        idleWorkTimer.atLeast(500);
      }
      else if (type == "keypress")
      {
        if ((!specialHandled) && false /*parenModule.shouldNormalizeOnChar(charCode)*/)
        {
          idleWorkTimer.atMost(0);
        }
        else
        {
          idleWorkTimer.atLeast(500);
        }
      }
      else if (type == "keyup")
      {
        var wait = 0;
        idleWorkTimer.atLeast(wait);
        idleWorkTimer.atMost(wait);
      }

      // Is part of multi-keystroke international character on Firefox Mac
      var isFirefoxHalfCharacter = (browser.firefox && evt.altKey && charCode === 0 && keyCode === 0);

      // Is part of multi-keystroke international character on Safari Mac
      var isSafariHalfCharacter = (browser.safari && evt.altKey && keyCode == 229);

      if (thisKeyDoesntTriggerNormalize || isFirefoxHalfCharacter || isSafariHalfCharacter)
      {
        idleWorkTimer.atLeast(3000); // give user time to type
        // if this is a keydown, e.g., the keyup shouldn't trigger a normalize
        thisKeyDoesntTriggerNormalize = true;
      }

      if ((!specialHandled) && (!thisKeyDoesntTriggerNormalize) && (!inInternationalComposition))
      {
        if (type != "keyup")
        {
          observeChangesAroundSelection();
        }
      }

      if (type == "keyup")
      {
        thisKeyDoesntTriggerNormalize = false;
      }
    });
  }

  var thisKeyDoesntTriggerNormalize = false;

  function doUndoRedo(which)
  {
    // precond: normalized DOM
    if (undoModule.enabled)
    {
      var whichMethod;
      if (which == "undo") whichMethod = 'performUndo';
      if (which == "redo") whichMethod = 'performRedo';
      if (whichMethod)
      {
        var oldEventType = currentCallStack.editEvent.eventType;
        currentCallStack.startNewEvent(which);
        undoModule[whichMethod](function(backset, selectionInfo)
        {
          if (backset)
          {
            performDocumentApplyChangeset(backset);
          }
          if (selectionInfo)
          {
            performSelectionChange(lineAndColumnFromChar(selectionInfo.selStart), lineAndColumnFromChar(selectionInfo.selEnd), selectionInfo.selFocusAtStart);
          }
          var oldEvent = currentCallStack.startNewEvent(oldEventType, true);
          return oldEvent;
        });
      }
    }
  }
  editorInfo.ace_doUndoRedo = doUndoRedo;

  function updateBrowserSelectionFromRep()
  {
    // requires normalized DOM!
    var selStart = rep.selStart,
        selEnd = rep.selEnd;

    if (!(selStart && selEnd))
    {
      setSelection(null);
      return;
    }

    var selection = {};

    var ss = [selStart[0], selStart[1]];
    selection.startPoint = getPointForLineAndChar(ss);

    var se = [selEnd[0], selEnd[1]];
    selection.endPoint = getPointForLineAndChar(se);

    selection.focusAtStart = !! rep.selFocusAtStart;
    setSelection(selection);
  }
  editorInfo.ace_updateBrowserSelectionFromRep = updateBrowserSelectionFromRep;

  function nodeMaxIndex(nd)
  {
    if (isNodeText(nd)) return nd.nodeValue.length;
    else return 1;
  }

  function hasIESelection()
  {
    var browserSelection;
    try
    {
      browserSelection = doc.selection;
    }
    catch (e)
    {}
    if (!browserSelection) return false;
    var origSelectionRange;
    try
    {
      origSelectionRange = browserSelection.createRange();
    }
    catch (e)
    {}
    if (!origSelectionRange) return false;
    return true;
  }

  function getSelection()
  {
    // returns null, or a structure containing startPoint and endPoint,
    // each of which has node (a magicdom node), index, and maxIndex.  If the node
    // is a text node, maxIndex is the length of the text; else maxIndex is 1.
    // index is between 0 and maxIndex, inclusive.
    if (browser.msie)
    {
      var browserSelection;
      try
      {
        browserSelection = doc.selection;
      }
      catch (e)
      {}
      if (!browserSelection) return null;
      var origSelectionRange;
      try
      {
        origSelectionRange = browserSelection.createRange();
      }
      catch (e)
      {}
      if (!origSelectionRange) return null;
      var selectionParent = origSelectionRange.parentElement();
      if (selectionParent.ownerDocument != doc) return null;

      var newRange = function()
      {
        return doc.body.createTextRange();
      };

      var rangeForElementNode = function(nd)
      {
        var rng = newRange();
        // doesn't work on text nodes
        rng.moveToElementText(nd);
        return rng;
      };

      var pointFromCollapsedRange = function(rng)
      {
        var parNode = rng.parentElement();
        var elemBelow = -1;
        var elemAbove = parNode.childNodes.length;
        var rangeWithin = rangeForElementNode(parNode);

        if (rng.compareEndPoints("StartToStart", rangeWithin) === 0)
        {
          return {
            node: parNode,
            index: 0,
            maxIndex: 1
          };
        }
        else if (rng.compareEndPoints("EndToEnd", rangeWithin) === 0)
        {
          if (isBlockElement(parNode) && parNode.nextSibling)
          {
            // caret after block is not consistent across browsers
            // (same line vs next) so put caret before next node
            return {
              node: parNode.nextSibling,
              index: 0,
              maxIndex: 1
            };
          }
          return {
            node: parNode,
            index: 1,
            maxIndex: 1
          };
        }
        else if (parNode.childNodes.length === 0)
        {
          return {
            node: parNode,
            index: 0,
            maxIndex: 1
          };
        }

        for (var i = 0; i < parNode.childNodes.length; i++)
        {
          var n = parNode.childNodes.item(i);
          if (!isNodeText(n))
          {
            var nodeRange = rangeForElementNode(n);
            var startComp = rng.compareEndPoints("StartToStart", nodeRange);
            var endComp = rng.compareEndPoints("EndToEnd", nodeRange);
            if (startComp >= 0 && endComp <= 0)
            {
              var index = 0;
              if (startComp > 0)
              {
                index = 1;
              }
              return {
                node: n,
                index: index,
                maxIndex: 1
              };
            }
            else if (endComp > 0)
            {
              if (i > elemBelow)
              {
                elemBelow = i;
                rangeWithin.setEndPoint("StartToEnd", nodeRange);
              }
            }
            else if (startComp < 0)
            {
              if (i < elemAbove)
              {
                elemAbove = i;
                rangeWithin.setEndPoint("EndToStart", nodeRange);
              }
            }
          }
        }
        if ((elemAbove - elemBelow) == 1)
        {
          if (elemBelow >= 0)
          {
            return {
              node: parNode.childNodes.item(elemBelow),
              index: 1,
              maxIndex: 1
            };
          }
          else
          {
            return {
              node: parNode.childNodes.item(elemAbove),
              index: 0,
              maxIndex: 1
            };
          }
        }
        var idx = 0;
        var r = rng.duplicate();
        // infinite stateful binary search! call function for values 0 to inf,
        // expecting the answer to be about 40.  return index of smallest
        // true value.
        var indexIntoRange = binarySearchInfinite(40, function(i)
        {
          // the search algorithm whips the caret back and forth,
          // though it has to be moved relatively and may hit
          // the end of the buffer
          var delta = i - idx;
          var moved = Math.abs(r.move("character", -delta));
          // next line is work-around for fact that when moving left, the beginning
          // of a text node is considered to be after the start of the parent element:
          if (r.move("character", -1)) r.move("character", 1);
          if (delta < 0) idx -= moved;
          else idx += moved;
          return (r.compareEndPoints("StartToStart", rangeWithin) <= 0);
        });
        // iterate over consecutive text nodes, point is in one of them
        var textNode = elemBelow + 1;
        var indexLeft = indexIntoRange;
        while (textNode < elemAbove)
        {
          var tn = parNode.childNodes.item(textNode);
          if (indexLeft <= tn.nodeValue.length)
          {
            return {
              node: tn,
              index: indexLeft,
              maxIndex: tn.nodeValue.length
            };
          }
          indexLeft -= tn.nodeValue.length;
          textNode++;
        }
        var tn = parNode.childNodes.item(textNode - 1);
        return {
          node: tn,
          index: tn.nodeValue.length,
          maxIndex: tn.nodeValue.length
        };
      };

      var selection = {};
      if (origSelectionRange.compareEndPoints("StartToEnd", origSelectionRange) === 0)
      {
        // collapsed
        var pnt = pointFromCollapsedRange(origSelectionRange);
        selection.startPoint = pnt;
        selection.endPoint = {
          node: pnt.node,
          index: pnt.index,
          maxIndex: pnt.maxIndex
        };
      }
      else
      {
        var start = origSelectionRange.duplicate();
        start.collapse(true);
        var end = origSelectionRange.duplicate();
        end.collapse(false);
        selection.startPoint = pointFromCollapsedRange(start);
        selection.endPoint = pointFromCollapsedRange(end);
      }
      return selection;
    }
    else
    {
      // non-IE browser
      var browserSelection = window.getSelection();
      if (browserSelection && browserSelection.type != "None" && browserSelection.rangeCount !== 0)
      {
        var range = browserSelection.getRangeAt(0);

        function isInBody(n)
        {
          while (n && !(n.tagName && n.tagName.toLowerCase() == "body"))
          {
            n = n.parentNode;
          }
          return !!n;
        }

        function pointFromRangeBound(container, offset)
        {
          if (!isInBody(container))
          {
            // command-click in Firefox selects whole document, HEAD and BODY!
            return {
              node: root,
              index: 0,
              maxIndex: 1
            };
          }
          var n = container;
          var childCount = n.childNodes.length;
          if (isNodeText(n))
          {
            return {
              node: n,
              index: offset,
              maxIndex: n.nodeValue.length
            };
          }
          else if (childCount === 0)
          {
            return {
              node: n,
              index: 0,
              maxIndex: 1
            };
          }
          // treat point between two nodes as BEFORE the second (rather than after the first)
          // if possible; this way point at end of a line block-element is treated as
          // at beginning of next line
          else if (offset == childCount)
          {
            var nd = n.childNodes.item(childCount - 1);
            var max = nodeMaxIndex(nd);
            return {
              node: nd,
              index: max,
              maxIndex: max
            };
          }
          else
          {
            var nd = n.childNodes.item(offset);
            var max = nodeMaxIndex(nd);
            return {
              node: nd,
              index: 0,
              maxIndex: max
            };
          }
        }
        var selection = {};
        selection.startPoint = pointFromRangeBound(range.startContainer, range.startOffset);
        selection.endPoint = pointFromRangeBound(range.endContainer, range.endOffset);
        selection.focusAtStart = (((range.startContainer != range.endContainer) || (range.startOffset != range.endOffset)) && browserSelection.anchorNode && (browserSelection.anchorNode == range.endContainer) && (browserSelection.anchorOffset == range.endOffset));

        if(selection.startPoint.node.ownerDocument !== window.document){
          return null;
        }

        return selection;
      }
      else return null;
    }
  }

  function setSelection(selection)
  {
    function copyPoint(pt)
    {
      return {
        node: pt.node,
        index: pt.index,
        maxIndex: pt.maxIndex
      };
    }
    if (browser.msie)
    {
      // Oddly enough, accessing scrollHeight fixes return key handling on IE 8,
      // presumably by forcing some kind of internal DOM update.
      doc.body.scrollHeight;

      function moveToElementText(s, n)
      {
        while (n.firstChild && !isNodeText(n.firstChild))
        {
          n = n.firstChild;
        }
        s.moveToElementText(n);
      }

      function newRange()
      {
        return doc.body.createTextRange();
      }

      function setCollapsedBefore(s, n)
      {
        // s is an IE TextRange, n is a dom node
        if (isNodeText(n))
        {
          // previous node should not also be text, but prevent inf recurs
          if (n.previousSibling && !isNodeText(n.previousSibling))
          {
            setCollapsedAfter(s, n.previousSibling);
          }
          else
          {
            setCollapsedBefore(s, n.parentNode);
          }
        }
        else
        {
          moveToElementText(s, n);
          // work around for issue that caret at beginning of line
          // somehow ends up at end of previous line
          if (s.move('character', 1))
          {
            s.move('character', -1);
          }
          s.collapse(true); // to start
        }
      }

      function setCollapsedAfter(s, n)
      {
        // s is an IE TextRange, n is a magicdom node
        if (isNodeText(n))
        {
          // can't use end of container when no nextSibling (could be on next line),
          // so use previousSibling or start of container and move forward.
          setCollapsedBefore(s, n);
          s.move("character", n.nodeValue.length);
        }
        else
        {
          moveToElementText(s, n);
          s.collapse(false); // to end
        }
      }

      function getPointRange(point)
      {
        var s = newRange();
        var n = point.node;
        if (isNodeText(n))
        {
          setCollapsedBefore(s, n);
          s.move("character", point.index);
        }
        else if (point.index === 0)
        {
          setCollapsedBefore(s, n);
        }
        else
        {
          setCollapsedAfter(s, n);
        }
        return s;
      }

      if (selection)
      {
        if (!hasIESelection())
        {
          return; // don't steal focus
        }

        var startPoint = copyPoint(selection.startPoint);
        var endPoint = copyPoint(selection.endPoint);

        // fix issue where selection can't be extended past end of line
        // with shift-rightarrow or shift-downarrow
        if (endPoint.index == endPoint.maxIndex && endPoint.node.nextSibling)
        {
          endPoint.node = endPoint.node.nextSibling;
          endPoint.index = 0;
          endPoint.maxIndex = nodeMaxIndex(endPoint.node);
        }
        var range = getPointRange(startPoint);
        range.setEndPoint("EndToEnd", getPointRange(endPoint));

        // setting the selection in IE causes everything to scroll
        // so that the selection is visible.  if setting the selection
        // definitely accomplishes nothing, don't do it.


        function isEqualToDocumentSelection(rng)
        {
          var browserSelection;
          try
          {
            browserSelection = doc.selection;
          }
          catch (e)
          {}
          if (!browserSelection) return false;
          var rng2 = browserSelection.createRange();
          if (rng2.parentElement().ownerDocument != doc) return false;
          if (rng.compareEndPoints("StartToStart", rng2) !== 0) return false;
          if (rng.compareEndPoints("EndToEnd", rng2) !== 0) return false;
          return true;
        }
        if (!isEqualToDocumentSelection(range))
        {
          //dmesg(toSource(selection));
          //dmesg(escapeHTML(doc.body.innerHTML));
          range.select();
        }
      }
      else
      {
        try
        {
          doc.selection.empty();
        }
        catch (e)
        {}
      }
    }
    else
    {
      // non-IE browser
      var isCollapsed;

      function pointToRangeBound(pt)
      {
        var p = copyPoint(pt);
        // Make sure Firefox cursor is deep enough; fixes cursor jumping when at top level,
        // and also problem where cut/copy of a whole line selected with fake arrow-keys
        // copies the next line too.
        if (isCollapsed)
        {
          function diveDeep()
          {
            while (p.node.childNodes.length > 0)
            {
              //&& (p.node == root || p.node.parentNode == root)) {
              if (p.index === 0)
              {
                p.node = p.node.firstChild;
                p.maxIndex = nodeMaxIndex(p.node);
              }
              else if (p.index == p.maxIndex)
              {
                p.node = p.node.lastChild;
                p.maxIndex = nodeMaxIndex(p.node);
                p.index = p.maxIndex;
              }
              else break;
            }
          }
          // now fix problem where cursor at end of text node at end of span-like element
          // with background doesn't seem to show up...
          if (isNodeText(p.node) && p.index == p.maxIndex)
          {
            var n = p.node;
            while ((!n.nextSibling) && (n != root) && (n.parentNode != root))
            {
              n = n.parentNode;
            }
            if (n.nextSibling && (!((typeof n.nextSibling.tagName) == "string" && n.nextSibling.tagName.toLowerCase() == "br")) && (n != p.node) && (n != root) && (n.parentNode != root))
            {
              // found a parent, go to next node and dive in
              p.node = n.nextSibling;
              p.maxIndex = nodeMaxIndex(p.node);
              p.index = 0;
              diveDeep();
            }
          }
          // try to make sure insertion point is styled;
          // also fixes other FF problems
          if (!isNodeText(p.node))
          {
            diveDeep();
          }
        }
        if (isNodeText(p.node))
        {
          return {
            container: p.node,
            offset: p.index
          };
        }
        else
        {
          // p.index in {0,1}
          return {
            container: p.node.parentNode,
            offset: childIndex(p.node) + p.index
          };
        }
      }
      var browserSelection = window.getSelection();
      if (browserSelection)
      {
        browserSelection.removeAllRanges();
        if (selection)
        {
          isCollapsed = (selection.startPoint.node === selection.endPoint.node && selection.startPoint.index === selection.endPoint.index);
          var start = pointToRangeBound(selection.startPoint);
          var end = pointToRangeBound(selection.endPoint);

          if ((!isCollapsed) && selection.focusAtStart && browserSelection.collapse && browserSelection.extend)
          {
            // can handle "backwards"-oriented selection, shift-arrow-keys move start
            // of selection
            browserSelection.collapse(end.container, end.offset);
            //console.trace();
            //console.log(htmlPrettyEscape(rep.alltext));
            //console.log("%o %o", rep.selStart, rep.selEnd);
            //console.log("%o %d", start.container, start.offset);
            browserSelection.extend(start.container, start.offset);
          }
          else
          {
            var range = doc.createRange();
            range.setStart(start.container, start.offset);
            range.setEnd(end.container, end.offset);
            browserSelection.removeAllRanges();
            browserSelection.addRange(range);
          }
        }
      }
    }
  }

  function childIndex(n)
  {
    var idx = 0;
    while (n.previousSibling)
    {
      idx++;
      n = n.previousSibling;
    }
    return idx;
  }

  function fixView()
  {
    //return; // TODO: look into this later
    // calling this method repeatedly should be fast
    if (getInnerWidth() === 0 || getInnerHeight() === 0)
    {
      return;
    }

    function setIfNecessary(obj, prop, value)
    {
      if (obj[prop] != value)
      {
        obj[prop] = value;
      }
    }

    var lineNumberWidth = sideDiv.firstChild.offsetWidth;
    var newSideDivWidth = lineNumberWidth + LINE_NUMBER_PADDING_LEFT;
    if (newSideDivWidth < MIN_LINEDIV_WIDTH) newSideDivWidth = MIN_LINEDIV_WIDTH;
    iframePadLeft = EDIT_BODY_PADDING_LEFT;
    if (hasLineNumbers) iframePadLeft += newSideDivWidth + LINE_NUMBER_PADDING_RIGHT;
    setIfNecessary(innerdocbody.style, "left", iframePadLeft + "px");
    setIfNecessary(sideDiv.style, "width", newSideDivWidth + "px");

    for (var i = 0; i < 2; i++)
    {
      var newHeight = root.clientHeight;
      var newWidth = (browser.msie ? root.createTextRange().boundingWidth : root.clientWidth);
      var viewHeight = getInnerHeight() - iframePadBottom - iframePadTop;
      var viewWidth = getInnerWidth() - iframePadLeft - iframePadRight;
      if (newHeight < viewHeight)
      {
        newHeight = viewHeight;
        if (browser.msie) setIfNecessary(window.document.documentElement.style, 'overflowY', 'auto');
      }
      else
      {
        if (browser.msie) setIfNecessary(window.document.documentElement.style, 'overflowY', 'scroll');
      }
      if (doesWrap)
      {
        newWidth = viewWidth;
      }
      else
      {
        if (newWidth < viewWidth) newWidth = viewWidth;
      }
      setIfNecessary(innerdocbody.style, "height", newHeight + "px");
      setIfNecessary(innerdocbody.style, "width", newWidth + "px");
      setIfNecessary(sideDiv.style, "height", newHeight + "px");
    }
    if (browser.firefox)
    {
      if (!doesWrap)
      {
        // the body:display:table-cell hack makes mozilla do scrolling
        // correctly by shrinking the <body> to fit around its content,
        // but mozilla won't act on clicks below the body.  We keep the
        // style.height property set to the viewport height (editor height
        // not including scrollbar), so it will never shrink so that part of
        // the editor isn't clickable.
        var body = root;
        var styleHeight = viewHeight + "px";
        setIfNecessary(body.style, "height", styleHeight);
      }
      else
      {
        setIfNecessary(root.style, "height", "");
      }
    }
    // if near edge, scroll to edge
    var scrollX = getScrollX();
    var scrollY = getScrollY();
    var win = window;
    var r = 20;

    enforceEditability();

    $(sideDiv).addClass('sidedivdelayed');
  }

  function getScrollXY()
  {
    var win = window;
    var odoc = window.document;
    if (typeof(win.pageYOffset) == "number")
    {
      return {
        x: win.pageXOffset,
        y: win.pageYOffset
      };
    }
    var docel = odoc.documentElement;
    if (docel && typeof(docel.scrollTop) == "number")
    {
      return {
        x: docel.scrollLeft,
        y: docel.scrollTop
      };
    }
  }

  function getScrollX()
  {
    return getScrollXY().x;
  }

  function getScrollY()
  {
    return getScrollXY().y;
  }

  function setScrollX(x)
  {
    window.scrollTo(x, getScrollY());
  }

  function setScrollY(y)
  {
    window.scrollTo(getScrollX(), y);
  }

  function setScrollXY(x, y)
  {
    window.scrollTo(x, y);
  }

  var _teardownActions = [];

  function teardown()
  {
    _.each(_teardownActions, function(a)
    {
      a();
    });
  }

  function setDesignMode(newVal)
  {
    try
    {
      function setIfNecessary(target, prop, val)
      {
        if (String(target[prop]).toLowerCase() != val)
        {
          target[prop] = val;
          return true;
        }
        return false;
      }
      if (browser.msie || browser.safari)
      {
        setIfNecessary(root, 'contentEditable', (newVal ? 'true' : 'false'));
      }
      else
      {
        var wasSet = setIfNecessary(doc, 'designMode', (newVal ? 'on' : 'off'));
        if (wasSet && newVal && browser.opera)
        {
          // turning on designMode clears event handlers
          bindTheEventHandlers();
        }
      }
      return true;
    }
    catch (e)
    {
      return false;
    }
  }

  var iePastedLines = null;

  function handleIEPaste(evt)
  {
    // Pasting in IE loses blank lines in a way that loses information;
    // "one\n\ntwo\nthree" becomes "<p>one</p><p>two</p><p>three</p>",
    // which becomes "one\ntwo\nthree".  We can get the correct text
    // from the clipboard directly, but we still have to let the paste
    // happen to get the style information.
    var clipText = window.clipboardData && window.clipboardData.getData("Text");
    if (clipText && doc.selection)
    {
      // this "paste" event seems to mess with the selection whether we try to
      // stop it or not, so can't really do document-level manipulation now
      // or in an idle call-stack.  instead, use IE native manipulation
      //function escapeLine(txt) {
      //return processSpaces(escapeHTML(textify(txt)));
      //}
      //var newHTML = map(clipText.replace(/\r/g,'').split('\n'), escapeLine).join('<br>');
      //doc.selection.createRange().pasteHTML(newHTML);
      //evt.preventDefault();
      //iePastedLines = map(clipText.replace(/\r/g,'').split('\n'), textify);
    }
  }


  var inInternationalComposition = false;
  function handleCompositionEvent(evt)
  {
    // international input events, fired in FF3, at least;  allow e.g. Japanese input
    if (evt.type == "compositionstart")
    {
      inInternationalComposition = true;
    }
    else if (evt.type == "compositionend")
    {
      inInternationalComposition = false;
    }
  }

  editorInfo.ace_getInInternationalComposition = function ()
  {
    return inInternationalComposition;
  }

  function bindTheEventHandlers()
  {
    $(document).on("keydown", handleKeyEvent);
    $(document).on("keypress", handleKeyEvent);
    $(document).on("keyup", handleKeyEvent);
    $(document).on("click", handleClick);

    // Disabled: https://github.com/ether/etherpad-lite/issues/2546
    // Will break OL re-numbering: https://github.com/ether/etherpad-lite/pull/2533
    // $(document).on("cut", handleCut); 

    $(root).on("blur", handleBlur);
    if (browser.msie)
    {
      $(document).on("click", handleIEOuterClick);
    }
    if (browser.msie) $(root).on("paste", handleIEPaste);

    // Don't paste on middle click of links
    $(root).on("paste", function(e){
      // TODO: this breaks pasting strings into URLS when using 
      // Control C and Control V -- the Event is never available
      // here.. :(
      if(e.target.a || e.target.localName === "a"){
        e.preventDefault();
      }
    })

    // CompositionEvent is not implemented below IE version 8
    if ( !(browser.msie && parseInt(browser.version <= 9)) && document.documentElement)
    {
      $(document.documentElement).on("compositionstart", handleCompositionEvent);
      $(document.documentElement).on("compositionend", handleCompositionEvent);
    }
  }

  function handleIEOuterClick(evt)
  {
    if ((evt.target.tagName || '').toLowerCase() != "html")
    {
      return;
    }
    if (!(evt.pageY > root.clientHeight))
    {
      return;
    }

    // click below the body
    inCallStackIfNecessary("handleOuterClick", function()
    {
      // put caret at bottom of doc
      fastIncorp(11);
      if (isCaret())
      { // don't interfere with drag
        var lastLine = rep.lines.length() - 1;
        var lastCol = rep.lines.atIndex(lastLine).text.length;
        performSelectionChange([lastLine, lastCol], [lastLine, lastCol]);
      }
    });
  }

  function getClassArray(elem, optFilter)
  {
    var bodyClasses = [];
    (elem.className || '').replace(/\S+/g, function(c)
    {
      if ((!optFilter) || (optFilter(c)))
      {
        bodyClasses.push(c);
      }
    });
    return bodyClasses;
  }

  function setClassArray(elem, array)
  {
    elem.className = array.join(' ');
  }

  function setClassPresence(elem, className, present)
  {
    if (present) $(elem).addClass(className);
    else $(elem).removeClass(className);
  }

  function focus()
  {
    window.focus();
  }

  function handleBlur(evt)
  {
    if (browser.msie)
    {
      // a fix: in IE, clicking on a control like a button outside the
      // iframe can "blur" the editor, causing it to stop getting
      // events, though typing still affects it(!).
      setSelection(null);
    }
  }

  function getSelectionPointX(point)
  {
    // doesn't work in wrap-mode
    var node = point.node;
    var index = point.index;

    function leftOf(n)
    {
      return n.offsetLeft;
    }

    function rightOf(n)
    {
      return n.offsetLeft + n.offsetWidth;
    }
    if (!isNodeText(node))
    {
      if (index === 0) return leftOf(node);
      else return rightOf(node);
    }
    else
    {
      // we can get bounds of element nodes, so look for those.
      // allow consecutive text nodes for robustness.
      var charsToLeft = index;
      var charsToRight = node.nodeValue.length - index;
      var n;
      for (n = node.previousSibling; n && isNodeText(n); n = n.previousSibling)
      charsToLeft += n.nodeValue;
      var leftEdge = (n ? rightOf(n) : leftOf(node.parentNode));
      for (n = node.nextSibling; n && isNodeText(n); n = n.nextSibling)
      charsToRight += n.nodeValue;
      var rightEdge = (n ? leftOf(n) : rightOf(node.parentNode));
      var frac = (charsToLeft / (charsToLeft + charsToRight));
      var pixLoc = leftEdge + frac * (rightEdge - leftEdge);
      return Math.round(pixLoc);
    }
  }

  function getPageHeight()
  {
    var win = window;
    var odoc = win.document;
    if (win.innerHeight && win.scrollMaxY) return win.innerHeight + win.scrollMaxY;
    else if (odoc.body.scrollHeight > odoc.body.offsetHeight) return odoc.body.scrollHeight;
    else return odoc.body.offsetHeight;
  }

  function getPageWidth()
  {
    var win = window;
    var odoc = win.document;
    if (win.innerWidth && win.scrollMaxX) return win.innerWidth + win.scrollMaxX;
    else if (odoc.body.scrollWidth > odoc.body.offsetWidth) return odoc.body.scrollWidth;
    else return odoc.body.offsetWidth;
  }

  function getInnerHeight()
  {
    var win = window;
    var odoc = win.document;
    var h;
    if (browser.opera) h = win.innerHeight;
    else h = odoc.documentElement.clientHeight;
    if (h) return h;

    // deal with case where iframe is hidden, hope that
    // style.height of iframe container is set in px
    return Number(editorInfo.frame.parentNode.style.height.replace(/[^0-9]/g, '') || 0);
  }

  function getInnerWidth()
  {
    var win = window;
    var odoc = win.document;
    return odoc.documentElement.clientWidth;
  }

  function scrollNodeVerticallyIntoView(node)
  {
    // requires element (non-text) node;
    // if node extends above top of viewport or below bottom of viewport (or top of scrollbar),
    // scroll it the minimum distance needed to be completely in view.
    var win = window;
    var odoc = window.document;
    var distBelowTop = node.offsetTop + iframePadTop - win.scrollY;
    var distAboveBottom = win.scrollY + getInnerHeight() - (node.offsetTop + iframePadTop + node.offsetHeight);

    if (distBelowTop < 0)
    {
      win.scrollBy(0, distBelowTop);
    }
    else if (distAboveBottom < 0)
    {
      win.scrollBy(0, -distAboveBottom);
    }
  }

  function scrollXHorizontallyIntoView(pixelX)
  {
    var win = window;
    var odoc = window.document;
    pixelX += iframePadLeft;
    var distInsideLeft = pixelX - win.scrollX;
    var distInsideRight = win.scrollX + getInnerWidth() - pixelX;
    if (distInsideLeft < 0)
    {
      win.scrollBy(distInsideLeft, 0);
    }
    else if (distInsideRight < 0)
    {
      win.scrollBy(-distInsideRight + 1, 0);
    }
  }

  function scrollSelectionIntoView()
  {
    if (!rep.selStart) return;
    fixView();
    var focusLine = (rep.selFocusAtStart ? rep.selStart[0] : rep.selEnd[0]);
    scrollNodeVerticallyIntoView(rep.lines.atIndex(focusLine).lineNode);
    if (!doesWrap)
    {
      var browserSelection = getSelection();
      if (browserSelection)
      {
        var focusPoint = (browserSelection.focusAtStart ? browserSelection.startPoint : browserSelection.endPoint);
        var selectionPointX = getSelectionPointX(focusPoint);
        scrollXHorizontallyIntoView(selectionPointX);
        fixView();
      }
    }
  }

  var listAttributeName = 'list';

  function getLineListType(lineNum)
  {
    return documentAttributeManager.getAttributeOnLine(lineNum, listAttributeName)
  }

  function setLineListType(lineNum, listType)
  {
    if(listType == ''){
      documentAttributeManager.removeAttributeOnLine(lineNum, listAttributeName);
      documentAttributeManager.removeAttributeOnLine(lineNum, 'start');
    }else{
      documentAttributeManager.setAttributeOnLine(lineNum, listAttributeName, listType);
    }

    //if the list has been removed, it is necessary to renumber
    //starting from the *next* line because the list may have been
    //separated. If it returns null, it means that the list was not cut, try
    //from the current one.
    if(renumberList(lineNum+1)==null)
    {
      renumberList(lineNum);
    }
  }

  function renumberList(lineNum){
    //1-check we are in a list
    var type = getLineListType(lineNum);
    if(!type)
    {
      return null;
    }
    type = /([a-z]+)[0-9]+/.exec(type);
    if(type[1] == "indent")
    {
      return null;
    }

    //2-find the first line of the list
    while(lineNum-1 >= 0 && (type=getLineListType(lineNum-1)))
    {
      type = /([a-z]+)[0-9]+/.exec(type);
      if(type[1] == "indent")
        break;
      lineNum--;
    }

    //3-renumber every list item of the same level from the beginning, level 1
    //IMPORTANT: never skip a level because there imbrication may be arbitrary
    var builder = Changeset.builder(rep.lines.totalWidth());
    var loc = [0,0];
    function applyNumberList(line, level)
    {
      //init
      var position = 1;
      var curLevel = level;
      var listType;
      //loop over the lines
      while(listType = getLineListType(line))
      {
        //apply new num
        listType = /([a-z]+)([0-9]+)/.exec(listType);
        curLevel = Number(listType[2]);
        if(isNaN(curLevel) || listType[0] == "indent")
        {
          return line;
        }
        else if(curLevel == level)
        {
          ChangesetUtils.buildKeepRange(rep, builder, loc, (loc = [line, 0]));
          ChangesetUtils.buildKeepRange(rep, builder, loc, (loc = [line, 1]), [
            ['start', position]
          ], rep.apool);

          position++;
          line++;
        }
        else if(curLevel < level)
        {
          return line;//back to parent
        }
        else
        {
          line = applyNumberList(line, level+1);//recursive call
        }
      }
      return line;
    }

    applyNumberList(lineNum, 1);
    var cs = builder.toString();
    if (!Changeset.isIdentity(cs))
    {
      performDocumentApplyChangeset(cs);
    }

    //4-apply the modifications


  }


  function doInsertList(type)
  {
    if (!(rep.selStart && rep.selEnd))
    {
      return;
    }

    var firstLine, lastLine;
    firstLine = rep.selStart[0];
    lastLine = Math.max(firstLine, rep.selEnd[0] - ((rep.selEnd[1] === 0) ? 1 : 0));

    var allLinesAreList = true;
    for (var n = firstLine; n <= lastLine; n++)
    {
      var listType = getLineListType(n);
      if (!listType || listType.slice(0, type.length) != type)
      {
        allLinesAreList = false;
        break;
      }
    }

    var mods = [];
    for (var n = firstLine; n <= lastLine; n++)
    {
      var t = '';
      var level = 0;
      var listType = /([a-z]+)([0-9]+)/.exec(getLineListType(n));
      if (listType)
      {
        t = listType[1];
        level = Number(listType[2]);
      }
      var t = getLineListType(n);
      mods.push([n, allLinesAreList ? 'indent' + level : (t ? type + level : type + '1')]);
    }

    _.each(mods, function(mod){
      setLineListType(mod[0], mod[1]);
    });
  }

  function doInsertUnorderedList(){
    doInsertList('bullet');
  }
  function doInsertOrderedList(){
    doInsertList('number');
  }
  editorInfo.ace_doInsertUnorderedList = doInsertUnorderedList;
  editorInfo.ace_doInsertOrderedList = doInsertOrderedList;

  var lineNumbersShown;
  var sideDivInner;

  function initLineNumbers()
  {
    lineNumbersShown = 1;
    sideDiv.innerHTML = '<table border="0" cellpadding="0" cellspacing="0" align="right"><tr><td id="sidedivinner"><div>1</div></td></tr></table>';
    sideDivInner = window.document.getElementById("sidedivinner");
  }

  function updateLineNumbers()
  {
    var newNumLines = rep.lines.length();
    if (newNumLines < 1) newNumLines = 1;
    //update height of all current line numbers

    var a = sideDivInner.firstChild;
    var b = innerdocbody.firstChild;
    var n = 0;

    if (currentCallStack && currentCallStack.domClean)
    {

      while (a && b)
      {
        if(n > lineNumbersShown) //all updated, break
        break;
        var h = (b.clientHeight || b.offsetHeight);
        if (b.nextSibling)
        {
          // when text is zoomed in mozilla, divs have fractional
          // heights (though the properties are always integers)
          // and the line-numbers don't line up unless we pay
          // attention to where the divs are actually placed...
          // (also: padding on TTs/SPANs in IE...)
          h = b.nextSibling.offsetTop - b.offsetTop;
        }
        if (h)
        {
          var hpx = h + "px";
          if (a.style.height != hpx) {
            a.style.height = hpx;
          }
        }
        a = a.nextSibling;
        b = b.nextSibling;
        n++;
      }
    }

    if (newNumLines != lineNumbersShown)
    {
      var container = sideDivInner;
      var odoc = window.document;
      var fragment = odoc.createDocumentFragment();

      while (lineNumbersShown < newNumLines)
      {
        lineNumbersShown++;
        var n = lineNumbersShown;
        var div = odoc.createElement("DIV");
        //calculate height for new line number
        if(b){
          var h = (b.clientHeight || b.offsetHeight);

          if (b.nextSibling){
            h = b.nextSibling.offsetTop - b.offsetTop;
          }
        }

        if(h){ // apply style to div
          div.style.height = h +"px";
        }

        div.appendChild(odoc.createTextNode(String(n)));
        fragment.appendChild(div);
        if(b){
          b = b.nextSibling;
        }
      }

      container.appendChild(fragment);
      while (lineNumbersShown > newNumLines)
      {
        container.removeChild(container.lastChild);
        lineNumbersShown--;
      }
    }
  }


  // Init documentAttributeManager
  documentAttributeManager = new AttributeManager(rep, performDocumentApplyChangeset);
  editorInfo.ace_performDocumentApplyAttributesToRange = function () {
    return documentAttributeManager.setAttributesOnRange.apply(documentAttributeManager, arguments);
  };

  this.init = function () {
    $(document).ready(function(){
      doc = document; // defined as a var in scope outside
      inCallStack("setup", function()
      {
        var body = doc.getElementById("innerdocbody");
        root = body; // defined as a var in scope outside
        if (browser.firefox) $(root).addClass("mozilla");
        if (browser.safari) $(root).addClass("safari");
        if (browser.msie) $(root).addClass("msie");
        setClassPresence(root, "authorColors", true);
        setClassPresence(root, "doesWrap", doesWrap);

        initDynamicCSS();

        enforceEditability();

        // set up dom and rep
        while (root.firstChild) root.removeChild(root.firstChild);
        var oneEntry = createDomLineEntry("");
        doRepLineSplice(0, rep.lines.length(), [oneEntry]);
        insertDomLines(null, [oneEntry.domInfo], null);
        rep.alines = Changeset.splitAttributionLines(
        Changeset.makeAttribution("\n"), "\n");

        bindTheEventHandlers();

      });

      hooks.callAll('aceInitialized', {
        editorInfo: editorInfo,
        rep: rep,
        documentAttributeManager: documentAttributeManager
      });

      scheduler.setTimeout(function()
      {
        editorInfo.onEditorReady(); // defined in code that sets up the inner iframe
      }, 0);

      isSetUp = true;
    });
  }

}

exports.init = function (editorInfo) {
  var editor = new Ace2Inner(editorInfo)
  editor.init();
};<|MERGE_RESOLUTION|>--- conflicted
+++ resolved
@@ -3335,13 +3335,6 @@
         evt.preventDefault();
       }
     }
-<<<<<<< HEAD
-    //hide the dropdownso
-    if(window.padeditbar){ // required in case its in an iframe should probably use parent..  See Issue 327 https://github.com/ether/etherpad-lite/issues/327
-      window.padeditbar.toggleDropDown("none");
-    }
-=======
->>>>>>> 06aa9e4d
   }
 
   function doReturnKey()
