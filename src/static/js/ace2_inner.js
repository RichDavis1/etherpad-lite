'use strict';

/**
 * Copyright 2009 Google Inc.
 * Copyright 2020 John McLear - The Etherpad Foundation.
 *
 * Licensed under the Apache License, Version 2.0 (the "License");
 * you may not use this file except in compliance with the License.
 * You may obtain a copy of the License at
 *
 *      http://www.apache.org/licenses/LICENSE-2.0
 *
 * Unless required by applicable law or agreed to in writing, software
 * distributed under the License is distributed on an "AS-IS" BASIS,
 * WITHOUT WARRANTIES OR CONDITIONS OF ANY KIND, either express or implied.
 * See the License for the specific language governing permissions and
 * limitations under the License.
 */
let documentAttributeManager;

const browser = require('./browser');
const padutils = require('./pad_utils').padutils;
const Ace2Common = require('./ace2_common');
const $ = require('./rjquery').$;
const _ = require('./underscore');

const isNodeText = Ace2Common.isNodeText;
const getAssoc = Ace2Common.getAssoc;
const setAssoc = Ace2Common.setAssoc;
const htmlPrettyEscape = Ace2Common.htmlPrettyEscape;
const noop = Ace2Common.noop;
const hooks = require('./pluginfw/hooks');

function Ace2Inner() {
  const makeChangesetTracker = require('./changesettracker').makeChangesetTracker;
  const colorutils = require('./colorutils').colorutils;
  const makeContentCollector = require('./contentcollector').makeContentCollector;
  const makeCSSManager = require('./cssmanager').makeCSSManager;
  const domline = require('./domline').domline;
  const AttribPool = require('./AttributePool');
  const Changeset = require('./Changeset');
  const ChangesetUtils = require('./ChangesetUtils');
  const linestylefilter = require('./linestylefilter').linestylefilter;
  const SkipList = require('./skiplist');
  const undoModule = require('./undomodule').undoModule;
  const AttributeManager = require('./AttributeManager');
  const Scroll = require('./scroll');
  const DEBUG = false;

  const THE_TAB = '    '; // 4
  const MAX_LIST_LEVEL = 16;

  const FORMATTING_STYLES = ['bold', 'italic', 'underline', 'strikethrough'];
  const SELECT_BUTTON_CLASS = 'selected';

  const caughtErrors = [];

  let thisAuthor = '';

  let disposed = false;
  const editorInfo = parent.editorInfo;

  const focus = () => {
    window.focus();
  };

  const iframe = window.frameElement;
  const outerWin = iframe.ace_outerWin;
  iframe.ace_outerWin = null; // prevent IE 6 memory leak
  const sideDiv = iframe.nextSibling;
  const lineMetricsDiv = sideDiv.nextSibling;
  let lineNumbersShown;
  let sideDivInner;

  const initLineNumbers = () => {
    const htmlOpen = '<div id="sidedivinner" class="sidedivinner"><div><span class="line-number">1';
    const htmlClose = '</span></div></div>';
    lineNumbersShown = 1;
    sideDiv.innerHTML = `${htmlOpen}${htmlClose}`;
    sideDivInner = outerWin.document.getElementById('sidedivinner');
    $(sideDiv).addClass('sidediv');
  };

  initLineNumbers();

  const scroll = Scroll.init(outerWin);

  let outsideKeyDown = noop;
  let outsideKeyPress = (e) => true;
  let outsideNotifyDirty = noop;

  // selFocusAtStart -- determines whether the selection extends "backwards", so that the focus
  // point (controlled with the arrow keys) is at the beginning; not supported in IE, though
  // native IE selections have that behavior (which we try not to interfere with).
  // Must be false if selection is collapsed!
  const rep = {
    lines: new SkipList(),
    selStart: null,
    selEnd: null,
    selFocusAtStart: false,
    alltext: '',
    alines: [],
    apool: new AttribPool(),
  };

  // lines, alltext, alines, and DOM are set up in init()
  if (undoModule.enabled) {
    undoModule.apool = rep.apool;
  }

  let root, doc; // set in init()
  let isEditable = true;
  let doesWrap = true;
  let hasLineNumbers = true;
  let isStyled = true;

  let console = (DEBUG && window.console);

  if (!window.console) {
    const names = [
      'log',
      'debug',
      'info',
      'warn',
      'error',
      'assert',
      'dir',
      'dirxml',
      'group',
      'groupEnd',
      'time',
      'timeEnd',
      'count',
      'trace',
      'profile',
      'profileEnd',
    ];
    console = {};
    for (let i = 0; i < names.length; ++i) console[names[i]] = noop;
  }

  let PROFILER = window.PROFILER;
  if (!PROFILER) {
    PROFILER = () => ({
      start: noop,
      mark: noop,
      literal: noop,
      end: noop,
      cancel: noop,
    });
  }

  // "dmesg" is for displaying messages in the in-page output pane
  // visible when "?djs=1" is appended to the pad URL.  It generally
  // remains a no-op unless djs is enabled, but we make a habit of
  // only calling it in error cases or while debugging.
  let dmesg = noop;
  window.dmesg = noop;

  const scheduler = parent; // hack for opera required

  let dynamicCSS = null;
  let outerDynamicCSS = null;
  let parentDynamicCSS = null;

  const performDocumentReplaceRange = (start, end, newText) => {
    if (start === undefined) start = rep.selStart;
    if (end === undefined) end = rep.selEnd;

    // dmesg(String([start.toSource(),end.toSource(),newText.toSource()]));
    // start[0]: <--- start[1] --->CCCCCCCCCCC\n
    //           CCCCCCCCCCCCCCCCCCCC\n
    //           CCCC\n
    // end[0]:   <CCC end[1] CCC>-------\n
    const builder = Changeset.builder(rep.lines.totalWidth());
    ChangesetUtils.buildKeepToStartOfRange(rep, builder, start);
    ChangesetUtils.buildRemoveRange(rep, builder, start, end);
    builder.insert(newText, [
      ['author', thisAuthor],
    ], rep.apool);
    const cs = builder.toString();

    performDocumentApplyChangeset(cs);
  };

  const initDynamicCSS = () => {
    dynamicCSS = makeCSSManager('dynamicsyntax');
    outerDynamicCSS = makeCSSManager('dynamicsyntax', 'outer');
    parentDynamicCSS = makeCSSManager('dynamicsyntax', 'parent');
  };

  const changesetTracker = makeChangesetTracker(scheduler, rep.apool, {
    withCallbacks: (operationName, f) => {
      inCallStackIfNecessary(operationName, () => {
        fastIncorp(1);
        f(
            {
              setDocumentAttributedText: (atext) => {
                setDocAText(atext);
              },
              applyChangesetToDocument: (changeset, preferInsertionAfterCaret) => {
                const oldEventType = currentCallStack.editEvent.eventType;
                currentCallStack.startNewEvent('nonundoable');

                performDocumentApplyChangeset(changeset, preferInsertionAfterCaret);

                currentCallStack.startNewEvent(oldEventType);
              },
            });
      });
    },
  });

  const authorInfos = {}; // presence of key determines if author is present in doc
  const getAuthorInfos = () => authorInfos;
  editorInfo.ace_getAuthorInfos = getAuthorInfos;

  const setAuthorStyle = (author, info) => {
    if (!dynamicCSS) {
      return;
    }
    const authorSelector = getAuthorColorClassSelector(getAuthorClassName(author));

    const authorStyleSet = hooks.callAll('aceSetAuthorStyle', {
      dynamicCSS,
      parentDynamicCSS,
      outerDynamicCSS,
      info,
      author,
      authorSelector,
    });

    // Prevent default behaviour if any hook says so
    if (_.any(authorStyleSet, (it) => it)) {
      return;
    }

    if (!info) {
      dynamicCSS.removeSelectorStyle(authorSelector);
      parentDynamicCSS.removeSelectorStyle(authorSelector);
    } else if (info.bgcolor) {
      let bgcolor = info.bgcolor;
      if ((typeof info.fade) === 'number') {
        bgcolor = fadeColor(bgcolor, info.fade);
      }

      const authorStyle = dynamicCSS.selectorStyle(authorSelector);
      const parentAuthorStyle = parentDynamicCSS.selectorStyle(authorSelector);

      // author color
      authorStyle.backgroundColor = bgcolor;
      parentAuthorStyle.backgroundColor = bgcolor;

      const textColor = colorutils.
          textColorFromBackgroundColor(bgcolor, parent.parent.clientVars.skinName);
      authorStyle.color = textColor;
      parentAuthorStyle.color = textColor;
    }
  };

  const setAuthorInfo = (author, info) => {
    if ((typeof author) !== 'string') {
      // Potentially caused by: https://github.com/ether/etherpad-lite/issues/2802");
      throw new Error(`setAuthorInfo: author (${author}) is not a string`);
    }
    if (!info) {
      delete authorInfos[author];
    } else {
      authorInfos[author] = info;
    }
    setAuthorStyle(author, info);
  };

  const getAuthorClassName = (author) => `author-${author.replace(/[^a-y0-9]/g, (c) => {
    if (c === '.') return '-';
    return `z${c.charCodeAt(0)}z`;
  })}`;

  const className2Author = (className) => {
    if (className.substring(0, 7) === 'author-') {
      return className.substring(7).replace(/[a-y0-9]+|-|z.+?z/g, (cc) => {
        if (cc === '-') { return '.'; } else if (cc.charAt(0) === 'z') {
          return String.fromCharCode(Number(cc.slice(1, -1)));
        } else {
          return cc;
        }
      });
    }
    return null;
  };

  const getAuthorColorClassSelector = (oneClassName) => `.authorColors .${oneClassName}`;

  const fadeColor = (colorCSS, fadeFrac) => {
    let color = colorutils.css2triple(colorCSS);
    color = colorutils.blend(color, [1, 1, 1], fadeFrac);
    return colorutils.triple2css(color);
  };

  editorInfo.ace_getRep = () => rep;

  editorInfo.ace_getAuthor = () => thisAuthor;

  const _nonScrollableEditEvents = {
    applyChangesToBase: 1,
  };

  _.each(hooks.callAll('aceRegisterNonScrollableEditEvents'), (eventType) => {
    _nonScrollableEditEvents[eventType] = 1;
  });

  const isScrollableEditEvent = (eventType) => !_nonScrollableEditEvents[eventType];

  let currentCallStack = null;

  const inCallStack = (type, action) => {
    if (disposed) return;

    if (currentCallStack) {
      // Do not uncomment this in production.  It will break Etherpad being provided in iFrames.
      // I am leaving this in for testing usefulness.
      const err = `Can't enter callstack ${type}, already in ${currentCallStack.type}`; // eslint-disable-line
      // top.console.error(err);
    }

    let profiling = false;

    const profileRest = () => {
      profiling = true; // eslint-disable-line
    };

    const newEditEvent = (eventType) => ({
      eventType,
      backset: null,
    });

    const submitOldEvent = (evt) => {
      if (rep.selStart && rep.selEnd) {
        const selStartChar = rep.lines.offsetOfIndex(rep.selStart[0]) + rep.selStart[1];
        const selEndChar = rep.lines.offsetOfIndex(rep.selEnd[0]) + rep.selEnd[1];
        evt.selStart = selStartChar;
        evt.selEnd = selEndChar;
        evt.selFocusAtStart = rep.selFocusAtStart;
      }
      if (undoModule.enabled) {
        let undoWorked = false;
        try {
          if (isPadLoading(evt.eventType)) {
            undoModule.clearHistory();
          } else if (evt.eventType === 'nonundoable') {
            if (evt.changeset) {
              undoModule.reportExternalChange(evt.changeset);
            }
          } else {
            undoModule.reportEvent(evt);
          }
          undoWorked = true;
        } finally {
          if (!undoWorked) {
            undoModule.enabled = false; // for safety
          }
        }
      }
    };

    const startNewEvent = (eventType, dontSubmitOld) => {
      const oldEvent = currentCallStack.editEvent;
      if (!dontSubmitOld) {
        submitOldEvent(oldEvent);
      }
      currentCallStack.editEvent = newEditEvent(eventType);
      return oldEvent;
    };

    currentCallStack = {
      type,
      docTextChanged: false,
      selectionAffected: false,
      userChangedSelection: false,
      domClean: false,
      profileRest,
      isUserChange: false,
      // is this a "user change" type of call-stack
      repChanged: false,
      editEvent: newEditEvent(type),
      startNewEvent,
    };
    let cleanExit = false;
    let result;
    try {
      result = action();

      hooks.callAll('aceEditEvent', {
        callstack: currentCallStack,
        editorInfo,
        rep,
        documentAttributeManager,
      });

      cleanExit = true;
    } catch (e) {
      caughtErrors.push(
          {
            error: e,
            time: +new Date(),
          });
      dmesg(e.toString());
      throw e;
    } finally {
      const cs = currentCallStack;
      if (cleanExit) {
        submitOldEvent(cs.editEvent);
        if (cs.domClean && cs.type !== 'setup') {
          // if (cs.isUserChange)
          // {
          //  if (cs.repChanged) parenModule.notifyChange();
          //  else parenModule.notifyTick();
          // }
          if (cs.selectionAffected) {
            updateBrowserSelectionFromRep();
          }
          if ((cs.docTextChanged || cs.userChangedSelection) && isScrollableEditEvent(cs.type)) {
            scrollSelectionIntoView();
          }
          if (cs.docTextChanged && cs.type.indexOf('importText') < 0) {
            outsideNotifyDirty();
          }
        }
      } else if (currentCallStack.type === 'idleWorkTimer') {
        idleWorkTimer.atLeast(1000);
      }
      currentCallStack = null;
    }
    return result;
  };
  editorInfo.ace_inCallStack = inCallStack;

  const inCallStackIfNecessary = (type, action) => {
    if (!currentCallStack) {
      inCallStack(type, action);
    } else {
      action();
    }
  };
  editorInfo.ace_inCallStackIfNecessary = inCallStackIfNecessary;

  const dispose = () => {
    disposed = true;
    if (idleWorkTimer) idleWorkTimer.never();
    teardown();
  };

  const setWraps = (newVal) => {
    doesWrap = newVal;
    root.classList.toggle('doesWrap', doesWrap);
    scheduler.setTimeout(() => {
      inCallStackIfNecessary('setWraps', () => {
        fastIncorp(7);
        recreateDOM();
        fixView();
      });
    }, 0);
  };

  const setStyled = (newVal) => {
    const oldVal = isStyled;
    isStyled = !!newVal;

    if (newVal !== oldVal) {
      if (!newVal) {
        // clear styles
        inCallStackIfNecessary('setStyled', () => {
          fastIncorp(12);
          const clearStyles = [];
          for (const k of Object.keys(STYLE_ATTRIBS)) {
            clearStyles.push([k, '']);
          }
          performDocumentApplyAttributesToCharRange(0, rep.alltext.length, clearStyles);
        });
      }
    }
  };

  const setTextFace = (face) => {
    root.style.fontFamily = face;
    lineMetricsDiv.style.fontFamily = face;
  };

  const recreateDOM = () => {
    // precond: normalized
    recolorLinesInRange(0, rep.alltext.length);
  };

  const setEditable = (newVal) => {
    isEditable = newVal;
    root.contentEditable = isEditable ? 'true' : 'false';
    root.classList.toggle('static', !isEditable);
  };

  const enforceEditability = () => setEditable(isEditable);

  const importText = (text, undoable, dontProcess) => {
    let lines;
    if (dontProcess) {
      if (text.charAt(text.length - 1) !== '\n') {
        throw new Error('new raw text must end with newline');
      }
      if (/[\r\t\xa0]/.exec(text)) {
        throw new Error('new raw text must not contain CR, tab, or nbsp');
      }
      lines = text.substring(0, text.length - 1).split('\n');
    } else {
      lines = _.map(text.split('\n'), textify);
    }
    let newText = '\n';
    if (lines.length > 0) {
      newText = `${lines.join('\n')}\n`;
    }

    inCallStackIfNecessary(`importText${undoable ? 'Undoable' : ''}`, () => {
      setDocText(newText);
    });

    if (dontProcess && rep.alltext !== text) {
      throw new Error('mismatch error setting raw text in importText');
    }
  };

  const importAText = (atext, apoolJsonObj, undoable) => {
    atext = Changeset.cloneAText(atext);
    if (apoolJsonObj) {
      const wireApool = (new AttribPool()).fromJsonable(apoolJsonObj);
      atext.attribs = Changeset.moveOpsToNewPool(atext.attribs, wireApool, rep.apool);
    }
    inCallStackIfNecessary(`importText${undoable ? 'Undoable' : ''}`, () => {
      setDocAText(atext);
    });
  };

  const setDocAText = (atext) => {
    if (atext.text === '') {
      /*
       * The server is fine with atext.text being an empty string, but the front
       * end is not, and crashes.
       *
       * It is not clear if this is a problem in the server or in the client
       * code, and this is a client-side hack fix. The underlying problem needs
       * to be investigated.
       *
       * See for reference:
       * - https://github.com/ether/etherpad-lite/issues/3861
       */
      atext.text = '\n';
    }

    fastIncorp(8);

    const oldLen = rep.lines.totalWidth();
    const numLines = rep.lines.length();
    const upToLastLine = rep.lines.offsetOfIndex(numLines - 1);
    const lastLineLength = rep.lines.atIndex(numLines - 1).text.length;
    const assem = Changeset.smartOpAssembler();
    const o = Changeset.newOp('-');
    o.chars = upToLastLine;
    o.lines = numLines - 1;
    assem.append(o);
    o.chars = lastLineLength;
    o.lines = 0;
    assem.append(o);
    Changeset.appendATextToAssembler(atext, assem);
    const newLen = oldLen + assem.getLengthChange();
    const changeset = Changeset.checkRep(
        Changeset.pack(oldLen, newLen, assem.toString(), atext.text.slice(0, -1)));
    performDocumentApplyChangeset(changeset);

    performSelectionChange(
        [0, rep.lines.atIndex(0).lineMarker],
        [0, rep.lines.atIndex(0).lineMarker]
    );

    idleWorkTimer.atMost(100);

    if (rep.alltext !== atext.text) {
      dmesg(htmlPrettyEscape(rep.alltext));
      dmesg(htmlPrettyEscape(atext.text));
      throw new Error('mismatch error setting raw text in setDocAText');
    }
  };

  const setDocText = (text) => {
    setDocAText(Changeset.makeAText(text));
  };

  const getDocText = () => {
    const alltext = rep.alltext;
    let len = alltext.length;
    if (len > 0) len--; // final extra newline
    return alltext.substring(0, len);
  };

  const exportText = () => {
    if (currentCallStack && !currentCallStack.domClean) {
      inCallStackIfNecessary('exportText', () => {
        fastIncorp(2);
      });
    }
    return getDocText();
  };

  const editorChangedSize = () => fixView();

  const setOnKeyPress = (handler) => {
    outsideKeyPress = handler;
  };

  const setOnKeyDown = (handler) => {
    outsideKeyDown = handler;
  };

  const setNotifyDirty = (handler) => {
    outsideNotifyDirty = handler;
  };

  const getFormattedCode = () => {
    if (currentCallStack && !currentCallStack.domClean) {
      inCallStackIfNecessary('getFormattedCode', incorporateUserChanges);
    }
    const buf = [];
    if (rep.lines.length() > 0) {
      // should be the case, even for empty file
      let entry = rep.lines.atIndex(0);
      while (entry) {
        const domInfo = entry.domInfo;
        buf.push((domInfo && domInfo.getInnerHTML()) ||
            domline.processSpaces(domline.escapeHTML(entry.text), doesWrap) ||
            '&nbsp;' /* empty line*/);
        entry = rep.lines.next(entry);
      }
    }
    return `<div class="syntax"><div>${buf.join('</div>\n<div>')}</div></div>`;
  };

  const CMDS = {
    clearauthorship: (prompt) => {
      if ((!(rep.selStart && rep.selEnd)) || isCaret()) {
        if (prompt) {
          prompt();
        } else {
          performDocumentApplyAttributesToCharRange(0, rep.alltext.length, [
            ['author', ''],
          ]);
        }
      } else {
        setAttributeOnSelection('author', '');
      }
    },
  };

  const execCommand = (cmd, ...args) => {
    cmd = cmd.toLowerCase();
    // TODO: Rhansen to check this logic.
    const cmdArgs = args;
    if (CMDS[cmd]) {
      inCallStackIfNecessary(cmd, () => {
        fastIncorp(9);
        CMDS[cmd](CMDS, ...cmdArgs);
      });
    }
  };

  const replaceRange = (start, end, text) => {
    inCallStackIfNecessary('replaceRange', () => {
      fastIncorp(9);
      performDocumentReplaceRange(start, end, text);
    });
  };

  editorInfo.ace_callWithAce = (fn, callStack, normalize) => {
    let wrapper = () => fn(editorInfo);

    if (normalize !== undefined) {
      const wrapper1 = wrapper;
      wrapper = () => {
        editorInfo.ace_fastIncorp(9);
        wrapper1();
      };
    }

    if (callStack !== undefined) {
      return editorInfo.ace_inCallStack(callStack, wrapper);
    } else {
      return wrapper();
    }
  };

  // This methed exposes a setter for some ace properties
  // @param key the name of the parameter
  // @param value the value to set to
  editorInfo.ace_setProperty = (key, value) => {
    // These properties are exposed
    const setters = {
      wraps: setWraps,
      showsauthorcolors: (val) => root.classList.toggle('authorColors', !!val),
      showsuserselections: (val) => root.classList.toggle('userSelections', !!val),
      showslinenumbers: (value) => {
        hasLineNumbers = !!value;
        sideDiv.parentNode.classList.toggle('line-numbers-hidden', !hasLineNumbers);
        fixView();
      },
      grayedout: (val) => outerWin.document.body.classList.toggle('grayedout', !!val),
      dmesg: () => { dmesg = window.dmesg = value; },
      userauthor: (value) => {
        thisAuthor = String(value);
        documentAttributeManager.author = thisAuthor;
      },
      styled: setStyled,
      textface: setTextFace,
      rtlistrue: (value) => {
        root.classList.toggle('rtl', value);
        root.classList.toggle('ltr', !value);
        document.documentElement.dir = value ? 'rtl' : 'ltr';
      },
    };

    const setter = setters[key.toLowerCase()];

    // check if setter is present
    if (setter !== undefined) {
      setter(value);
    }
  };

  editorInfo.ace_setBaseText = (txt) => {
    changesetTracker.setBaseText(txt);
  };
  editorInfo.ace_setBaseAttributedText = (atxt, apoolJsonObj) => {
    changesetTracker.setBaseAttributedText(atxt, apoolJsonObj);
  };
  editorInfo.ace_applyChangesToBase = (c, optAuthor, apoolJsonObj) => {
    changesetTracker.applyChangesToBase(c, optAuthor, apoolJsonObj);
  };
  editorInfo.ace_prepareUserChangeset = () => changesetTracker.prepareUserChangeset();
  editorInfo.ace_applyPreparedChangesetToBase = () => {
    changesetTracker.applyPreparedChangesetToBase();
  };
  editorInfo.ace_setUserChangeNotificationCallback = (f) => {
    changesetTracker.setUserChangeNotificationCallback(f);
  };
  editorInfo.ace_setAuthorInfo = (author, info) => {
    setAuthorInfo(author, info);
  };
  editorInfo.ace_setAuthorSelectionRange = (author, start, end) => {
    changesetTracker.setAuthorSelectionRange(author, start, end);
  };

  editorInfo.ace_getUnhandledErrors = () => caughtErrors.slice();

  editorInfo.ace_getDocument = () => doc;

  editorInfo.ace_getDebugProperty = (prop) => {
    if (prop === 'debugger') {
      // obfuscate "eval" so as not to scare yuicompressor
      window['ev' + 'al']('debugger');
    } else if (prop === 'rep') {
      return rep;
    } else if (prop === 'window') {
      return window;
    } else if (prop === 'document') {
      return document;
    }
    return undefined;
  };

  const now = () => Date.now();

  const newTimeLimit = (ms) => {
    const startTime = now();
    let exceededAlready = false;
    let printedTrace = false;
    const isTimeUp = () => {
      if (exceededAlready) {
        if ((!printedTrace)) { // && now() - startTime - ms > 300) {
          printedTrace = true;
        }
        return true;
      }
      const elapsed = now() - startTime;
      if (elapsed > ms) {
        exceededAlready = true;
        return true;
      } else {
        return false;
      }
    };

    isTimeUp.elapsed = () => now() - startTime;
    return isTimeUp;
  };


  const makeIdleAction = (func) => {
    let scheduledTimeout = null;
    let scheduledTime = 0;

    const unschedule = () => {
      if (scheduledTimeout) {
        scheduler.clearTimeout(scheduledTimeout);
        scheduledTimeout = null;
      }
    };

    const reschedule = (time) => {
      unschedule();
      scheduledTime = time;
      let delay = time - now();
      if (delay < 0) delay = 0;
      scheduledTimeout = scheduler.setTimeout(callback, delay);
    };

    const callback = () => {
      scheduledTimeout = null;
      // func may reschedule the action
      func();
    };

    return {
      atMost: (ms) => {
        const latestTime = now() + ms;
        if ((!scheduledTimeout) || scheduledTime > latestTime) {
          reschedule(latestTime);
        }
      },
      // atLeast(ms) will schedule the action if not scheduled yet.
      // In other words, "infinity" is replaced by ms, even though
      // it is technically larger.
      atLeast: (ms) => {
        const earliestTime = now() + ms;
        if ((!scheduledTimeout) || scheduledTime < earliestTime) {
          reschedule(earliestTime);
        }
      },
      never: () => {
        unschedule();
      },
    };
  };

  const fastIncorp = (n) => {
    // normalize but don't do any lexing or anything
    incorporateUserChanges();
  };
  editorInfo.ace_fastIncorp = fastIncorp;

  const idleWorkTimer = makeIdleAction(() => {
    if (inInternationalComposition) {
      // don't do idle input incorporation during international input composition
      idleWorkTimer.atLeast(500);
      return;
    }

    inCallStackIfNecessary('idleWorkTimer', () => {
      const isTimeUp = newTimeLimit(250);

      let finishedImportantWork = false;
      let finishedWork = false;

      try {
        incorporateUserChanges();

        if (isTimeUp()) return;

        updateLineNumbers(); // update line numbers if any time left
        if (isTimeUp()) return;
        finishedImportantWork = true;
        finishedWork = true;
      } finally {
        if (finishedWork) {
          idleWorkTimer.atMost(1000);
        } else if (finishedImportantWork) {
          // if we've finished highlighting the view area,
          // more highlighting could be counter-productive,
          // e.g. if the user just opened a triple-quote and will soon close it.
          idleWorkTimer.atMost(500);
        } else {
          let timeToWait = Math.round(isTimeUp.elapsed() / 2);
          if (timeToWait < 100) timeToWait = 100;
          idleWorkTimer.atMost(timeToWait);
        }
      }
    });
  });

  let _nextId = 1;

  const uniqueId = (n) => {
    // not actually guaranteed to be unique, e.g. if user copy-pastes
    // nodes with ids
    const nid = n.id;
    if (nid) return nid;
    return (n.id = `magicdomid${_nextId++}`);
  };


  const recolorLinesInRange = (startChar, endChar) => {
    if (endChar <= startChar) return;
    if (startChar < 0 || startChar >= rep.lines.totalWidth()) return;
    let lineEntry = rep.lines.atOffset(startChar); // rounds down to line boundary
    let lineStart = rep.lines.offsetOfEntry(lineEntry);
    let lineIndex = rep.lines.indexOfEntry(lineEntry);
    let selectionNeedsResetting = false;
    let firstLine = null;

    // tokenFunc function; accesses current value of lineEntry and curDocChar,
    // also mutates curDocChar
    const tokenFunc = (tokenText, tokenClass) => {
      lineEntry.domInfo.appendSpan(tokenText, tokenClass);
    };

    while (lineEntry && lineStart < endChar) {
      const lineEnd = lineStart + lineEntry.width;
      lineEntry.domInfo.clearSpans();
      getSpansForLine(lineEntry, tokenFunc, lineStart);
      lineEntry.domInfo.finishUpdate();

      markNodeClean(lineEntry.lineNode);

      if (rep.selStart && rep.selStart[0] === lineIndex ||
          rep.selEnd && rep.selEnd[0] === lineIndex) {
        selectionNeedsResetting = true;
      }

      if (firstLine == null) firstLine = lineIndex;
      lineStart = lineEnd;
      lineEntry = rep.lines.next(lineEntry);
      lineIndex++;
    }
    if (selectionNeedsResetting) {
      currentCallStack.selectionAffected = true;
    }
  };

  // like getSpansForRange, but for a line, and the func takes (text,class)
  // instead of (width,class); excludes the trailing '\n' from
  // consideration by func


  const getSpansForLine = (lineEntry, textAndClassFunc, lineEntryOffsetHint) => {
    let lineEntryOffset = lineEntryOffsetHint;
    if ((typeof lineEntryOffset) !== 'number') {
      lineEntryOffset = rep.lines.offsetOfEntry(lineEntry);
    }
    const text = lineEntry.text;
    if (text.length === 0) {
      // allow getLineStyleFilter to set line-div styles
      const func = linestylefilter.getLineStyleFilter(
          0, '', textAndClassFunc, rep.apool);
      func('', '');
    } else {
      let filteredFunc = linestylefilter.getFilterStack(text, textAndClassFunc, browser);
      const lineNum = rep.lines.indexOfEntry(lineEntry);
      const aline = rep.alines[lineNum];
      filteredFunc = linestylefilter.getLineStyleFilter(
          text.length, aline, filteredFunc, rep.apool);
      filteredFunc(text, '');
    }
  };

  let observedChanges;

  const clearObservedChanges = () => {
    observedChanges = {
      cleanNodesNearChanges: {},
    };
  };
  clearObservedChanges();

  const getCleanNodeByKey = (key) => {
    const p = PROFILER('getCleanNodeByKey', false); // eslint-disable-line
    p.extra = 0;
    let n = doc.getElementById(key);
    // copying and pasting can lead to duplicate ids
    while (n && isNodeDirty(n)) {
      p.extra++;
      n.id = '';
      n = doc.getElementById(key);
    }
    p.literal(p.extra, 'extra');
    p.end();
    return n;
  };

  const observeChangesAroundNode = (node) => {
    // Around this top-level DOM node, look for changes to the document
    // (from how it looks in our representation) and record them in a way
    // that can be used to "normalize" the document (apply the changes to our
    // representation, and put the DOM in a canonical form).
    let cleanNode;
    let hasAdjacentDirtyness;
    if (!isNodeDirty(node)) {
      cleanNode = node;
      const prevSib = cleanNode.previousSibling;
      const nextSib = cleanNode.nextSibling;
      hasAdjacentDirtyness = ((prevSib && isNodeDirty(prevSib)) ||
         (nextSib && isNodeDirty(nextSib)));
    } else {
      // node is dirty, look for clean node above
      let upNode = node.previousSibling;
      while (upNode && isNodeDirty(upNode)) {
        upNode = upNode.previousSibling;
      }
      if (upNode) {
        cleanNode = upNode;
      } else {
        let downNode = node.nextSibling;
        while (downNode && isNodeDirty(downNode)) {
          downNode = downNode.nextSibling;
        }
        if (downNode) {
          cleanNode = downNode;
        }
      }
      if (!cleanNode) {
        // Couldn't find any adjacent clean nodes!
        // Since top and bottom of doc is dirty, the dirty area will be detected.
        return;
      }
      hasAdjacentDirtyness = true;
    }

    if (hasAdjacentDirtyness) {
      // previous or next line is dirty
      observedChanges.cleanNodesNearChanges[`$${uniqueId(cleanNode)}`] = true;
    } else {
      // next and prev lines are clean (if they exist)
      const lineKey = uniqueId(cleanNode);
      const prevSib = cleanNode.previousSibling;
      const nextSib = cleanNode.nextSibling;
      const actualPrevKey = ((prevSib && uniqueId(prevSib)) || null);
      const actualNextKey = ((nextSib && uniqueId(nextSib)) || null);
      const repPrevEntry = rep.lines.prev(rep.lines.atKey(lineKey));
      const repNextEntry = rep.lines.next(rep.lines.atKey(lineKey));
      const repPrevKey = ((repPrevEntry && repPrevEntry.key) || null);
      const repNextKey = ((repNextEntry && repNextEntry.key) || null);
      if (actualPrevKey !== repPrevKey || actualNextKey !== repNextKey) {
        observedChanges.cleanNodesNearChanges[`$${uniqueId(cleanNode)}`] = true;
      }
    }
  };

  const observeChangesAroundSelection = () => {
    if (currentCallStack.observedSelection) return;
    currentCallStack.observedSelection = true;

    const p = PROFILER('getSelection', false); // eslint-disable-line
    const selection = getSelection();
    p.end();

    if (selection) {
      const node1 = topLevel(selection.startPoint.node);
      const node2 = topLevel(selection.endPoint.node);
      if (node1) observeChangesAroundNode(node1);
      if (node2 && node1 !== node2) {
        observeChangesAroundNode(node2);
      }
    }
  };

  const observeSuspiciousNodes = () => {
    // inspired by Firefox bug #473255, where pasting formatted text
    // causes the cursor to jump away, making the new HTML never found.
    if (root.getElementsByTagName) {
      const nds = root.getElementsByTagName('style');
      for (let i = 0; i < nds.length; i++) {
        const n = topLevel(nds[i]);
        if (n && n.parentNode === root) {
          observeChangesAroundNode(n);
        }
      }
    }
  };

  const incorporateUserChanges = () => {
    if (currentCallStack.domClean) return false;

    currentCallStack.isUserChange = true;

    if (DEBUG && window.DONT_INCORP || window.DEBUG_DONT_INCORP) return false;

    const p = PROFILER('incorp', false); // eslint-disable-line

    // returns true if dom changes were made
    if (!root.firstChild) {
      root.innerHTML = '<div><!-- --></div>';
    }

    p.mark('obs');
    observeChangesAroundSelection();
    observeSuspiciousNodes();
    p.mark('dirty');
    let dirtyRanges = getDirtyRanges();
    let dirtyRangesCheckOut = true;
    let j = 0;
    let a, b;
    let scrollToTheLeftNeeded = false;

    while (j < dirtyRanges.length) {
      a = dirtyRanges[j][0];
      b = dirtyRanges[j][1];
      if (!((a === 0 || getCleanNodeByKey(rep.lines.atIndex(a - 1).key)) &&
          (b === rep.lines.length() || getCleanNodeByKey(rep.lines.atIndex(b).key)))) {
        dirtyRangesCheckOut = false;
        break;
      }
      j++;
    }
    if (!dirtyRangesCheckOut) {
      const numBodyNodes = root.childNodes.length;
      for (let k = 0; k < numBodyNodes; k++) {
        const bodyNode = root.childNodes.item(k);
        if ((bodyNode.tagName) && ((!bodyNode.id) || (!rep.lines.containsKey(bodyNode.id)))) {
          observeChangesAroundNode(bodyNode);
        }
      }
      dirtyRanges = getDirtyRanges();
    }

    clearObservedChanges();

    p.mark('getsel');
    const selection = getSelection();

    let selStart, selEnd; // each one, if truthy, has [line,char] needed to set selection
    let i = 0;
    const splicesToDo = [];
    let netNumLinesChangeSoFar = 0;
    const toDeleteAtEnd = [];
    p.mark('ranges');
    p.literal(dirtyRanges.length, 'numdirt');
    const domInsertsNeeded = []; // each entry is [nodeToInsertAfter, [info1, info2, ...]]
    while (i < dirtyRanges.length) {
      const range = dirtyRanges[i];
      a = range[0];
      b = range[1];
      let firstDirtyNode = (((a === 0) && root.firstChild) ||
          getCleanNodeByKey(rep.lines.atIndex(a - 1).key).nextSibling);
      firstDirtyNode = (firstDirtyNode && isNodeDirty(firstDirtyNode) && firstDirtyNode);

      let lastDirtyNode = (((b === rep.lines.length()) && root.lastChild) ||
          getCleanNodeByKey(rep.lines.atIndex(b).key).previousSibling);

      lastDirtyNode = (lastDirtyNode && isNodeDirty(lastDirtyNode) && lastDirtyNode);
      if (firstDirtyNode && lastDirtyNode) {
        const cc = makeContentCollector(isStyled, browser, rep.apool, null, className2Author);
        cc.notifySelection(selection);
        const dirtyNodes = [];
        for (let n = firstDirtyNode; n &&
            !(n.previousSibling && n.previousSibling === lastDirtyNode);
          n = n.nextSibling) {
          cc.collectContent(n);
          dirtyNodes.push(n);
        }
        cc.notifyNextNode(lastDirtyNode.nextSibling);
        let lines = cc.getLines();
        if ((lines.length <= 1 || lines[lines.length - 1] !== '') && lastDirtyNode.nextSibling) {
          // dirty region doesn't currently end a line, even taking the following node
          // (or lack of node) into account, so include the following clean node.
          // It could be SPAN or a DIV; basically this is any case where the contentCollector
          // decides it isn't done.
          // Note that this clean node might need to be there for the next dirty range.
          b++;
          const cleanLine = lastDirtyNode.nextSibling;
          cc.collectContent(cleanLine);
          toDeleteAtEnd.push(cleanLine);
          cc.notifyNextNode(cleanLine.nextSibling);
        }

        const ccData = cc.finish();
        const ss = ccData.selStart;
        const se = ccData.selEnd;
        lines = ccData.lines;
        const lineAttribs = ccData.lineAttribs;
        const linesWrapped = ccData.linesWrapped;

        if (linesWrapped > 0) {
          // Chrome decides in its infinite wisdom that it's okay to put the browser's visisble
          // window in the middle of the span. An outcome of this is that the first chars of the
          // string are no longer visible to the user.. Yay chrome.. Move the browser's visible area
          // to the left hand side of the span. Firefox isn't quite so bad, but it's still pretty
          // quirky.
          scrollToTheLeftNeeded = true;
        }

        if (ss[0] >= 0) selStart = [ss[0] + a + netNumLinesChangeSoFar, ss[1]];
        if (se[0] >= 0) selEnd = [se[0] + a + netNumLinesChangeSoFar, se[1]];

        const entries = [];
        const nodeToAddAfter = lastDirtyNode;
        const lineNodeInfos = new Array(lines.length);
        for (let k = 0; k < lines.length; k++) {
          const lineString = lines[k];
          const newEntry = createDomLineEntry(lineString);
          entries.push(newEntry);
          lineNodeInfos[k] = newEntry.domInfo;
        }
        // var fragment = magicdom.wrapDom(document.createDocumentFragment());
        domInsertsNeeded.push([nodeToAddAfter, lineNodeInfos]);
        _.each(dirtyNodes, (n) => {
          toDeleteAtEnd.push(n);
        });
        const spliceHints = {};
        if (selStart) spliceHints.selStart = selStart;
        if (selEnd) spliceHints.selEnd = selEnd;
        splicesToDo.push([a + netNumLinesChangeSoFar, b - a, entries, lineAttribs, spliceHints]);
        netNumLinesChangeSoFar += (lines.length - (b - a));
      } else if (b > a) {
        splicesToDo.push([a + netNumLinesChangeSoFar,
          b - a,
          [],
          []]);
      }
      i++;
    }

    const domChanges = (splicesToDo.length > 0);

    // update the representation
    p.mark('splice');
    _.each(splicesToDo, (splice) => {
      doIncorpLineSplice(splice[0], splice[1], splice[2], splice[3], splice[4]);
    });

    // do DOM inserts
    p.mark('insert');
    _.each(domInsertsNeeded, (ins) => {
      insertDomLines(ins[0], ins[1]);
    });

    p.mark('del');
    // delete old dom nodes
    _.each(toDeleteAtEnd, (n) => {
      // var id = n.uniqueId();
      // parent of n may not be "root" in IE due to non-tree-shaped DOM (wtf)
      if (n.parentNode) n.parentNode.removeChild(n);

      // dmesg(htmlPrettyEscape(htmlForRemovedChild(n)));
    });

    // needed to stop chrome from breaking the ui when long strings without spaces are pasted
    if (scrollToTheLeftNeeded) {
      $('#innerdocbody').scrollLeft(0);
    }

    p.mark('findsel');
    // if the nodes that define the selection weren't encountered during
    // content collection, figure out where those nodes are now.
    if (selection && !selStart) {
      // if (domChanges) dmesg("selection not collected");
      const selStartFromHook = hooks.callAll('aceStartLineAndCharForPoint', {
        callstack: currentCallStack,
        editorInfo,
        rep,
        root,
        point: selection.startPoint,
        documentAttributeManager,
      });
      selStart = (selStartFromHook == null || selStartFromHook.length === 0)
        ? getLineAndCharForPoint(selection.startPoint) : selStartFromHook;
    }
    if (selection && !selEnd) {
      const selEndFromHook = hooks.callAll('aceEndLineAndCharForPoint', {
        callstack: currentCallStack,
        editorInfo,
        rep,
        root,
        point: selection.endPoint,
        documentAttributeManager,
      });
      selEnd = (selEndFromHook == null ||
         selEndFromHook.length === 0)
        ? getLineAndCharForPoint(selection.endPoint) : selEndFromHook;
    }

    // selection from content collection can, in various ways, extend past final
    // BR in firefox DOM, so cap the line
    const numLines = rep.lines.length();
    if (selStart && selStart[0] >= numLines) {
      selStart[0] = numLines - 1;
      selStart[1] = rep.lines.atIndex(selStart[0]).text.length;
    }
    if (selEnd && selEnd[0] >= numLines) {
      selEnd[0] = numLines - 1;
      selEnd[1] = rep.lines.atIndex(selEnd[0]).text.length;
    }

    p.mark('repsel');
    // update rep if we have a new selection
    // NOTE: IE loses the selection when you click stuff in e.g. the
    // editbar, so removing the selection when it's lost is not a good
    // idea.
    if (selection) repSelectionChange(selStart, selEnd, selection && selection.focusAtStart);
    // update browser selection
    p.mark('browsel');
    if (selection && (domChanges || isCaret())) {
      // if no DOM changes (not this case), want to treat range selection delicately,
      // e.g. in IE not lose which end of the selection is the focus/anchor;
      // on the other hand, we may have just noticed a press of PageUp/PageDown
      currentCallStack.selectionAffected = true;
    }

    currentCallStack.domClean = true;

    p.mark('fixview');

    fixView();

    p.end('END');

    return domChanges;
  };

  const STYLE_ATTRIBS = {
    bold: true,
    italic: true,
    underline: true,
    strikethrough: true,
    list: true,
  };

  const isStyleAttribute = (aname) => !!STYLE_ATTRIBS[aname];

  const isDefaultLineAttribute = (aname) => AttributeManager.DEFAULT_LINE_ATTRIBUTES.indexOf(aname) !== -1; // eslint-disable-line

  const insertDomLines = (nodeToAddAfter, infoStructs) => {
    let lastEntry;
    let lineStartOffset;
    if (infoStructs.length < 1) return;

    _.each(infoStructs, (info) => {
      const p2 = PROFILER('insertLine', false); // eslint-disable-line
      const node = info.node;
      const key = uniqueId(node);
      let entry;
      p2.mark('findEntry');
      if (lastEntry) {
        // optimization to avoid recalculation
        const next = rep.lines.next(lastEntry);
        if (next && next.key === key) {
          entry = next;
          lineStartOffset += lastEntry.width;
        }
      }
      if (!entry) {
        p2.literal(1, 'nonopt');
        entry = rep.lines.atKey(key);
        lineStartOffset = rep.lines.offsetOfKey(key);
      } else { p2.literal(0, 'nonopt'); }
      lastEntry = entry;
      p2.mark('spans');
      getSpansForLine(entry, (tokenText, tokenClass) => {
        info.appendSpan(tokenText, tokenClass);
      }, lineStartOffset);
      p2.mark('addLine');
      info.prepareForAdd();
      entry.lineMarker = info.lineMarker;
      if (!nodeToAddAfter) {
        root.insertBefore(node, root.firstChild);
      } else {
        root.insertBefore(node, nodeToAddAfter.nextSibling);
      }
      nodeToAddAfter = node;
      info.notifyAdded();
      p2.mark('markClean');
      markNodeClean(node);
      p2.end();
    });
  };

  const isCaret = () => (
    rep.selStart &&
    rep.selEnd &&
    rep.selStart[0] === rep.selEnd[0] &&
    rep.selStart[1] === rep.selEnd[1]
  );
  editorInfo.ace_isCaret = isCaret;

  // prereq: isCaret()


  const caretLine = () => rep.selStart[0];

  editorInfo.ace_caretLine = caretLine;

  const caretColumn = () => rep.selStart[1];

  editorInfo.ace_caretColumn = caretColumn;

  const caretDocChar = () => rep.lines.offsetOfIndex(caretLine()) + caretColumn();

  editorInfo.ace_caretDocChar = caretDocChar;

  const handleReturnIndentation = () => {
    // on return, indent to level of previous line
    if (isCaret() && caretColumn() === 0 && caretLine() > 0) {
      const lineNum = caretLine();
      const thisLine = rep.lines.atIndex(lineNum);
      const prevLine = rep.lines.prev(thisLine);
      const prevLineText = prevLine.text;
      let theIndent = /^ *(?:)/.exec(prevLineText)[0];
      const shouldIndent = parent.parent.clientVars.indentationOnNewLine;
      if (shouldIndent && /[[(:{]\s*$/.exec(prevLineText)) {
        theIndent += THE_TAB;
      }
      const cs = Changeset.builder(rep.lines.totalWidth()).keep(
          rep.lines.offsetOfIndex(lineNum), lineNum).insert(
          theIndent, [
            ['author', thisAuthor],
          ], rep.apool).toString();
      performDocumentApplyChangeset(cs);
      performSelectionChange([lineNum, theIndent.length], [lineNum, theIndent.length]);
    }
  };

  const getPointForLineAndChar = (lineAndChar) => {
    const line = lineAndChar[0];
    let charsLeft = lineAndChar[1];
    // Do not uncomment this in production it will break iFrames.
    // top.console.log("line: %d, key: %s, node: %o", line, rep.lines.atIndex(line).key,
    // getCleanNodeByKey(rep.lines.atIndex(line).key));
    const lineEntry = rep.lines.atIndex(line);
    charsLeft -= lineEntry.lineMarker;
    if (charsLeft < 0) {
      charsLeft = 0;
    }
    const lineNode = lineEntry.lineNode;
    let n = lineNode;
    let after = false;
    if (charsLeft === 0) {
      return {
        node: lineNode,
        index: 0,
        maxIndex: 1,
      };
    }
    while (!(n === lineNode && after)) {
      if (after) {
        if (n.nextSibling) {
          n = n.nextSibling;
          after = false;
        } else { n = n.parentNode; }
      } else if (isNodeText(n)) {
        const len = n.nodeValue.length;
        if (charsLeft <= len) {
          return {
            node: n,
            index: charsLeft,
            maxIndex: len,
          };
        }
        charsLeft -= len;
        after = true;
      } else if (n.firstChild) { n = n.firstChild; } else { after = true; }
    }
    return {
      node: lineNode,
      index: 1,
      maxIndex: 1,
    };
  };

  const nodeText = (n) => n.textContent || n.nodeValue || '';

  const getLineAndCharForPoint = (point) => {
    // Turn DOM node selection into [line,char] selection.
    // This method has to work when the DOM is not pristine,
    // assuming the point is not in a dirty node.
    if (point.node === root) {
      if (point.index === 0) {
        return [0, 0];
      } else {
        const N = rep.lines.length();
        const ln = rep.lines.atIndex(N - 1);
        return [N - 1, ln.text.length];
      }
    } else {
      let n = point.node;
      let col = 0;
      // if this part fails, it probably means the selection node
      // was dirty, and we didn't see it when collecting dirty nodes.
      if (isNodeText(n)) {
        col = point.index;
      } else if (point.index > 0) {
        col = nodeText(n).length;
      }
      let parNode, prevSib;
      while ((parNode = n.parentNode) !== root) {
        if ((prevSib = n.previousSibling)) {
          n = prevSib;
          col += nodeText(n).length;
        } else {
          n = parNode;
        }
      }
      if (n.firstChild && isBlockElement(n.firstChild)) {
        col += 1; // lineMarker
      }
      const lineEntry = rep.lines.atKey(n.id);
      const lineNum = rep.lines.indexOfEntry(lineEntry);
      return [lineNum, col];
    }
  };
  editorInfo.ace_getLineAndCharForPoint = getLineAndCharForPoint;

  const createDomLineEntry = (lineString) => {
    const info = doCreateDomLine(lineString.length > 0);
    const newNode = info.node;
    return {
      key: uniqueId(newNode),
      text: lineString,
      lineNode: newNode,
      domInfo: info,
      lineMarker: 0,
    };
  };

  const performDocumentApplyChangeset = (changes, insertsAfterSelection) => {
    const domAndRepSplice = (startLine, deleteCount, newLineStrings) => {
      const keysToDelete = [];
      if (deleteCount > 0) {
        let entryToDelete = rep.lines.atIndex(startLine);
        for (let i = 0; i < deleteCount; i++) {
          keysToDelete.push(entryToDelete.key);
          entryToDelete = rep.lines.next(entryToDelete);
        }
      }

      const lineEntries = _.map(newLineStrings, createDomLineEntry);

      doRepLineSplice(startLine, deleteCount, lineEntries);

      let nodeToAddAfter;
      if (startLine > 0) {
        nodeToAddAfter = getCleanNodeByKey(rep.lines.atIndex(startLine - 1).key);
      } else { nodeToAddAfter = null; }

      insertDomLines(nodeToAddAfter, _.map(lineEntries, (entry) => entry.domInfo));

      _.each(keysToDelete, (k) => {
        const n = doc.getElementById(k);
        n.parentNode.removeChild(n);
      });

      if (
        (rep.selStart &&
          rep.selStart[0] >= startLine &&
          rep.selStart[0] <= startLine + deleteCount) ||
         (rep.selEnd && rep.selEnd[0] >= startLine && rep.selEnd[0] <= startLine + deleteCount)) {
        currentCallStack.selectionAffected = true;
      }
    };

    doRepApplyChangeset(changes, insertsAfterSelection);

    let requiredSelectionSetting = null;
    if (rep.selStart && rep.selEnd) {
      const selStartChar = rep.lines.offsetOfIndex(rep.selStart[0]) + rep.selStart[1];
      const selEndChar = rep.lines.offsetOfIndex(rep.selEnd[0]) + rep.selEnd[1];
      const result = Changeset.
          characterRangeFollow(changes, selStartChar, selEndChar, insertsAfterSelection);
      requiredSelectionSetting = [result[0], result[1], rep.selFocusAtStart];
    }

    const linesMutatee = {
      // TODO: Rhansen to check usage of args here.
      splice: (start, numRemoved, ...args) => {
        domAndRepSplice(start, numRemoved, _.map(args, (s) => s.slice(0, -1)));
      },
      get: (i) => `${rep.lines.atIndex(i).text}\n`,
      length: () => rep.lines.length(),
      slice_notused: (start, end) => _.map(rep.lines.slice(start, end), (e) => `${e.text}\n`),
    };

    Changeset.mutateTextLines(changes, linesMutatee);

    if (requiredSelectionSetting) {
      performSelectionChange(
          lineAndColumnFromChar(
              requiredSelectionSetting[0]
          ),
          lineAndColumnFromChar(requiredSelectionSetting[1]),
          requiredSelectionSetting[2]
      );
    }
  };

  const doRepApplyChangeset = (changes, insertsAfterSelection) => {
    Changeset.checkRep(changes);

    if (Changeset.oldLen(changes) !== rep.alltext.length) {
      const errMsg = `${Changeset.oldLen(changes)}/${rep.alltext.length}`;
      throw new Error(`doRepApplyChangeset length mismatch: ${errMsg}`);
    }

    // (function doRecordUndoInformation(changes) {
    ((changes) => {
      const editEvent = currentCallStack.editEvent;
      if (editEvent.eventType === 'nonundoable') {
        if (!editEvent.changeset) {
          editEvent.changeset = changes;
        } else {
          editEvent.changeset = Changeset.compose(editEvent.changeset, changes, rep.apool);
        }
      } else {
        const inverseChangeset = Changeset.inverse(changes, {
          get: (i) => `${rep.lines.atIndex(i).text}\n`,
          length: () => rep.lines.length(),
        }, rep.alines, rep.apool);

        if (!editEvent.backset) {
          editEvent.backset = inverseChangeset;
        } else {
          editEvent.backset = Changeset.compose(inverseChangeset, editEvent.backset, rep.apool);
        }
      }
    })(changes);

    // rep.alltext = Changeset.applyToText(changes, rep.alltext);
    Changeset.mutateAttributionLines(changes, rep.alines, rep.apool);

    if (changesetTracker.isTracking()) {
      changesetTracker.composeUserChangeset(changes);
    }
  };

  /*
    Converts the position of a char (index in String) into a [row, col] tuple
  */
  const lineAndColumnFromChar = (x) => {
    const lineEntry = rep.lines.atOffset(x);
    const lineStart = rep.lines.offsetOfEntry(lineEntry);
    const lineNum = rep.lines.indexOfEntry(lineEntry);
    return [lineNum, x - lineStart];
  };

  const performDocumentReplaceCharRange = (startChar, endChar, newText) => {
    if (startChar === endChar && newText.length === 0) {
      return;
    }
    // Requires that the replacement preserve the property that the
    // internal document text ends in a newline.  Given this, we
    // rewrite the splice so that it doesn't touch the very last
    // char of the document.
    if (endChar === rep.alltext.length) {
      if (startChar === endChar) {
        // an insert at end
        startChar--;
        endChar--;
        newText = `\n${newText.substring(0, newText.length - 1)}`;
      } else if (newText.length === 0) {
        // a delete at end
        startChar--;
        endChar--;
      } else {
        // a replace at end
        endChar--;
        newText = newText.substring(0, newText.length - 1);
      }
    }
    performDocumentReplaceRange(lineAndColumnFromChar(startChar),
        lineAndColumnFromChar(endChar), newText);
  };

  const performDocumentApplyAttributesToCharRange = (start, end, attribs) => {
    end = Math.min(end, rep.alltext.length - 1);
    documentAttributeManager.
        setAttributesOnRange(lineAndColumnFromChar(start),
            lineAndColumnFromChar(end), attribs
        );
  };

  editorInfo.ace_performDocumentApplyAttributesToCharRange =
      performDocumentApplyAttributesToCharRange;

  const setAttributeOnSelection = (attributeName, attributeValue) => {
    if (!(rep.selStart && rep.selEnd)) return;

    documentAttributeManager.setAttributesOnRange(rep.selStart, rep.selEnd, [
      [attributeName, attributeValue],
    ]);
  };
  editorInfo.ace_setAttributeOnSelection = setAttributeOnSelection;

  const getAttributeOnSelection = (attributeName, prevChar) => {
    if (!(rep.selStart && rep.selEnd)) return;
    const isNotSelection = (rep.selStart[0] === rep.selEnd[0] && rep.selEnd[1] === rep.selStart[1]);
    if (isNotSelection) {
      if (prevChar) {
        // If it's not the start of the line
        if (rep.selStart[1] !== 0) {
          rep.selStart[1]--;
        }
      }
    }

    const withIt = Changeset.makeAttribsString('+', [
      [attributeName, 'true'],
    ], rep.apool);
    const withItRegex = new RegExp(`${withIt.replace(/\*/g, '\\*')}(\\*|$)`);
    const hasIt = (attribs) => withItRegex.test(attribs);

    const rangeHasAttrib = (selStart, selEnd) => {
      // if range is collapsed -> no attribs in range
      if (selStart[1] === selEnd[1] && selStart[0] === selEnd[0]) return false;

      if (selStart[0] !== selEnd[0]) { // -> More than one line selected
        let hasAttrib = true;

        // from selStart to the end of the first line
        hasAttrib = hasAttrib &&
            rangeHasAttrib(selStart, [selStart[0], rep.lines.atIndex(selStart[0]).text.length]);

        // for all lines in between
        for (let n = selStart[0] + 1; n < selEnd[0]; n++) {
          hasAttrib = hasAttrib && rangeHasAttrib([n, 0], [n, rep.lines.atIndex(n).text.length]);
        }

        // for the last, potentially partial, line
        hasAttrib = hasAttrib && rangeHasAttrib([selEnd[0], 0], [selEnd[0], selEnd[1]]);

        return hasAttrib;
      }

      // Logic tells us we now have a range on a single line

      const lineNum = selStart[0];
      const start = selStart[1];
      const end = selEnd[1];
      let hasAttrib = true;

      // Iterate over attribs on this line

      const opIter = Changeset.opIterator(rep.alines[lineNum]);
      let indexIntoLine = 0;

      while (opIter.hasNext()) {
        const op = opIter.next();
        const opStartInLine = indexIntoLine;
        const opEndInLine = opStartInLine + op.chars;
        if (!hasIt(op.attribs)) {
          // does op overlap selection?
          if (!(opEndInLine <= start || opStartInLine >= end)) {
            // since it's overlapping but hasn't got the attrib -> range hasn't got it
            hasAttrib = false;
            break;
          }
        }
        indexIntoLine = opEndInLine;
      }

      return hasAttrib;
    };
    return rangeHasAttrib(rep.selStart, rep.selEnd);
  };

  editorInfo.ace_getAttributeOnSelection = getAttributeOnSelection;

  const toggleAttributeOnSelection = (attributeName) => {
    if (!(rep.selStart && rep.selEnd)) return;

    let selectionAllHasIt = true;
    const withIt = Changeset.makeAttribsString('+', [
      [attributeName, 'true'],
    ], rep.apool);
    const withItRegex = new RegExp(`${withIt.replace(/\*/g, '\\*')}(\\*|$)`);

    const hasIt = (attribs) => withItRegex.test(attribs);

    const selStartLine = rep.selStart[0];
    const selEndLine = rep.selEnd[0];
    for (let n = selStartLine; n <= selEndLine; n++) {
      const opIter = Changeset.opIterator(rep.alines[n]);
      let indexIntoLine = 0;
      let selectionStartInLine = 0;
      if (documentAttributeManager.lineHasMarker(n)) {
        selectionStartInLine = 1; // ignore "*" used as line marker
      }
      let selectionEndInLine = rep.lines.atIndex(n).text.length; // exclude newline
      if (n === selStartLine) {
        selectionStartInLine = rep.selStart[1];
      }
      if (n === selEndLine) {
        selectionEndInLine = rep.selEnd[1];
      }
      while (opIter.hasNext()) {
        const op = opIter.next();
        const opStartInLine = indexIntoLine;
        const opEndInLine = opStartInLine + op.chars;
        if (!hasIt(op.attribs)) {
          // does op overlap selection?
          if (!(opEndInLine <= selectionStartInLine || opStartInLine >= selectionEndInLine)) {
            selectionAllHasIt = false;
            break;
          }
        }
        indexIntoLine = opEndInLine;
      }
      if (!selectionAllHasIt) {
        break;
      }
    }


    const attributeValue = selectionAllHasIt ? '' : 'true';
    documentAttributeManager.setAttributesOnRange(
        rep.selStart,
        rep.selEnd,
        [[attributeName, attributeValue]]
    );
    if (attribIsFormattingStyle(attributeName)) {
      updateStyleButtonState(attributeName, !selectionAllHasIt); // italic, bold, ...
    }
  };
  editorInfo.ace_toggleAttributeOnSelection = toggleAttributeOnSelection;

  const performDocumentReplaceSelection = (newText) => {
    if (!(rep.selStart && rep.selEnd)) return;
    performDocumentReplaceRange(rep.selStart, rep.selEnd, newText);
  };

  // Change the abstract representation of the document to have a different set of lines.
  // Must be called after rep.alltext is set.
  const doRepLineSplice = (startLine, deleteCount, newLineEntries) => {
    _.each(newLineEntries, (entry) => {
      entry.width = entry.text.length + 1;
    });

    const startOldChar = rep.lines.offsetOfIndex(startLine);
    const endOldChar = rep.lines.offsetOfIndex(startLine + deleteCount);

    rep.lines.splice(startLine, deleteCount, newLineEntries);
    currentCallStack.docTextChanged = true;
    currentCallStack.repChanged = true;
    const newText = _.map(newLineEntries, (e) => `${e.text}\n`).join('');

    rep.alltext = rep.alltext.substring(0, startOldChar) +
       newText + rep.alltext.substring(endOldChar, rep.alltext.length);
  };

  const doIncorpLineSplice = (startLine, deleteCount, newLineEntries, lineAttribs, hints) => {
    const startOldChar = rep.lines.offsetOfIndex(startLine);
    const endOldChar = rep.lines.offsetOfIndex(startLine + deleteCount);

    const oldRegionStart = rep.lines.offsetOfIndex(startLine);

    let selStartHintChar, selEndHintChar;
    if (hints && hints.selStart) {
      selStartHintChar =
          rep.lines.offsetOfIndex(hints.selStart[0]) + hints.selStart[1] - oldRegionStart;
    }
    if (hints && hints.selEnd) {
      selEndHintChar = rep.lines.offsetOfIndex(hints.selEnd[0]) + hints.selEnd[1] - oldRegionStart;
    }

    const newText = _.map(newLineEntries, (e) => `${e.text}\n`).join('');
    const oldText = rep.alltext.substring(startOldChar, endOldChar);
    const oldAttribs = rep.alines.slice(startLine, startLine + deleteCount).join('');
    const newAttribs = `${lineAttribs.join('|1+1')}|1+1`; // not valid in a changeset
    const analysis = analyzeChange(
        oldText, newText, oldAttribs, newAttribs, selStartHintChar, selEndHintChar
    );
    const commonStart = analysis[0];
    let commonEnd = analysis[1];
    let shortOldText = oldText.substring(commonStart, oldText.length - commonEnd);
    let shortNewText = newText.substring(commonStart, newText.length - commonEnd);
    let spliceStart = startOldChar + commonStart;
    let spliceEnd = endOldChar - commonEnd;
    let shiftFinalNewlineToBeforeNewText = false;

    // adjust the splice to not involve the final newline of the document;
    // be very defensive
    if (shortOldText.charAt(shortOldText.length - 1) === '\n' &&
        shortNewText.charAt(shortNewText.length - 1) === '\n') {
      // replacing text that ends in newline with text that also ends in newline
      // (still, after analysis, somehow)
      shortOldText = shortOldText.slice(0, -1);
      shortNewText = shortNewText.slice(0, -1);
      spliceEnd--;
      commonEnd++;
    }
    if (shortOldText.length === 0 &&
        spliceStart === rep.alltext.length &&
        shortNewText.length > 0) {
      // inserting after final newline, bad
      spliceStart--;
      spliceEnd--;
      shortNewText = `\n${shortNewText.slice(0, -1)}`;
      shiftFinalNewlineToBeforeNewText = true;
    }
    if (spliceEnd === rep.alltext.length &&
      shortOldText.length > 0 &&
      shortNewText.length === 0) {
      // deletion at end of rep.alltext
      if (rep.alltext.charAt(spliceStart - 1) === '\n') {
        // (if not then what the heck?  it will definitely lead
        // to a rep.alltext without a final newline)
        spliceStart--;
        spliceEnd--;
      }
    }

    if (!(shortOldText.length === 0 && shortNewText.length === 0)) {
      const oldDocText = rep.alltext;
      const oldLen = oldDocText.length;

      const spliceStartLine = rep.lines.indexOfOffset(spliceStart);
      const spliceStartLineStart = rep.lines.offsetOfIndex(spliceStartLine);

      const startBuilder = () => {
        const builder = Changeset.builder(oldLen);
        builder.keep(spliceStartLineStart, spliceStartLine);
        builder.keep(spliceStart - spliceStartLineStart);
        return builder;
      };

      const eachAttribRun = (attribs, func /* (startInNewText, endInNewText, attribs)*/) => {
        const attribsIter = Changeset.opIterator(attribs);
        let textIndex = 0;
        const newTextStart = commonStart;
        const newTextEnd = newText.length - commonEnd - (shiftFinalNewlineToBeforeNewText ? 1 : 0);
        while (attribsIter.hasNext()) {
          const op = attribsIter.next();
          const nextIndex = textIndex + op.chars;
          if (!(nextIndex <= newTextStart || textIndex >= newTextEnd)) {
            func(Math.max(newTextStart, textIndex), Math.min(newTextEnd, nextIndex), op.attribs);
          }
          textIndex = nextIndex;
        }
      };

      const justApplyStyles = (shortNewText === shortOldText);
      let theChangeset;

      if (justApplyStyles) {
        // create changeset that clears the incorporated styles on
        // the existing text.  we compose this with the
        // changeset the applies the styles found in the DOM.
        // This allows us to incorporate, e.g., Safari's native "unbold".
        const incorpedAttribClearer = cachedStrFunc(
            (oldAtts) => Changeset.mapAttribNumbers(oldAtts, (n) => {
              const k = rep.apool.getAttribKey(n);
              if (isStyleAttribute(k)) {
                return rep.apool.putAttrib([k, '']);
              }
              return false;
            }
            )
        );

        const builder1 = startBuilder();
        if (shiftFinalNewlineToBeforeNewText) {
          builder1.keep(1, 1);
        }
        eachAttribRun(oldAttribs, (start, end, attribs) => {
          builder1.keepText(newText.substring(start, end), incorpedAttribClearer(attribs));
        });
        const clearer = builder1.toString();

        const builder2 = startBuilder();
        if (shiftFinalNewlineToBeforeNewText) {
          builder2.keep(1, 1);
        }
        eachAttribRun(newAttribs, (start, end, attribs) => {
          builder2.keepText(newText.substring(start, end), attribs);
        });
        const styler = builder2.toString();

        theChangeset = Changeset.compose(clearer, styler, rep.apool);
      } else {
        const builder = startBuilder();

        const spliceEndLine = rep.lines.indexOfOffset(spliceEnd);
        const spliceEndLineStart = rep.lines.offsetOfIndex(spliceEndLine);
        if (spliceEndLineStart > spliceStart) {
          builder.remove(spliceEndLineStart - spliceStart, spliceEndLine - spliceStartLine);
          builder.remove(spliceEnd - spliceEndLineStart);
        } else {
          builder.remove(spliceEnd - spliceStart);
        }

        let isNewTextMultiauthor = false;
        const authorAtt = Changeset.makeAttribsString('+', (thisAuthor ? [
          ['author', thisAuthor],
        ] : []), rep.apool);
        const authorizer = cachedStrFunc((oldAtts) => {
          if (isNewTextMultiauthor) {
            // prefer colors from DOM
            return Changeset.composeAttributes(authorAtt, oldAtts, true, rep.apool);
          } else {
            // use this author's color
            return Changeset.composeAttributes(oldAtts, authorAtt, true, rep.apool);
          }
        });

        let foundDomAuthor = '';
        eachAttribRun(newAttribs, (start, end, attribs) => {
          const a = Changeset.attribsAttributeValue(attribs, 'author', rep.apool);
          if (a && a !== foundDomAuthor) {
            if (!foundDomAuthor) {
              foundDomAuthor = a;
            } else {
              isNewTextMultiauthor = true; // multiple authors in DOM!
            }
          }
        });

        if (shiftFinalNewlineToBeforeNewText) {
          builder.insert('\n', authorizer(''));
        }

        eachAttribRun(newAttribs, (start, end, attribs) => {
          builder.insert(newText.substring(start, end), authorizer(attribs));
        });
        theChangeset = builder.toString();
      }

      // dmesg(htmlPrettyEscape(theChangeset));
      doRepApplyChangeset(theChangeset);
    }

    // do this no matter what, because we need to get the right
    // line keys into the rep.
    doRepLineSplice(startLine, deleteCount, newLineEntries);
  };

  const cachedStrFunc = (func) => {
    const cache = {};
    return (s) => {
      if (!cache[s]) {
        cache[s] = func(s);
      }
      return cache[s];
    };
  };

  const analyzeChange = (
      oldText, newText, oldAttribs, newAttribs, optSelStartHint, optSelEndHint) => {
    // we need to take into account both the styles attributes & attributes defined by
    // the plugins, so basically we can ignore only the default line attribs used by
    // Etherpad
    const incorpedAttribFilter = (anum) => !isDefaultLineAttribute(rep.apool.getAttribKey(anum));

    const attribRuns = (attribs) => {
      const lengs = [];
      const atts = [];
      const iter = Changeset.opIterator(attribs);
      while (iter.hasNext()) {
        const op = iter.next();
        lengs.push(op.chars);
        atts.push(op.attribs);
      }
      return [lengs, atts];
    };

    const attribIterator = (runs, backward) => {
      const lengs = runs[0];
      const atts = runs[1];
      let i = (backward ? lengs.length - 1 : 0);
      let j = 0;
      const next = () => {
        while (j >= lengs[i]) {
          if (backward) i--;
          else i++;
          j = 0;
        }
        const a = atts[i];
        j++;
        return a;
      };
      return next;
    };

    const oldLen = oldText.length;
    const newLen = newText.length;
    const minLen = Math.min(oldLen, newLen);

    const oldARuns = attribRuns(Changeset.filterAttribNumbers(oldAttribs, incorpedAttribFilter));
    const newARuns = attribRuns(Changeset.filterAttribNumbers(newAttribs, incorpedAttribFilter));

    let commonStart = 0;
    const oldStartIter = attribIterator(oldARuns, false);
    const newStartIter = attribIterator(newARuns, false);
    while (commonStart < minLen) {
      if (oldText.charAt(commonStart) === newText.charAt(commonStart) &&
      oldStartIter() === newStartIter()) {
        commonStart++;
      } else { break; }
    }

    let commonEnd = 0;
    const oldEndIter = attribIterator(oldARuns, true);
    const newEndIter = attribIterator(newARuns, true);
    while (commonEnd < minLen) {
      if (commonEnd === 0) {
        // assume newline in common
        oldEndIter();
        newEndIter();
        commonEnd++;
      } else if (
        oldText.charAt(oldLen - 1 - commonEnd) === newText.charAt(newLen - 1 - commonEnd) &&
          oldEndIter() === newEndIter()) {
        commonEnd++;
      } else { break; }
    }

    let hintedCommonEnd = -1;
    if ((typeof optSelEndHint) === 'number') {
      hintedCommonEnd = newLen - optSelEndHint;
    }


    if (commonStart + commonEnd > oldLen) {
      // ambiguous insertion
      const minCommonEnd = oldLen - commonStart;
      const maxCommonEnd = commonEnd;
      if (hintedCommonEnd >= minCommonEnd && hintedCommonEnd <= maxCommonEnd) {
        commonEnd = hintedCommonEnd;
      } else {
        commonEnd = minCommonEnd;
      }
      commonStart = oldLen - commonEnd;
    }
    if (commonStart + commonEnd > newLen) {
      // ambiguous deletion
      const minCommonEnd = newLen - commonStart;
      const maxCommonEnd = commonEnd;
      if (hintedCommonEnd >= minCommonEnd && hintedCommonEnd <= maxCommonEnd) {
        commonEnd = hintedCommonEnd;
      } else {
        commonEnd = minCommonEnd;
      }
      commonStart = newLen - commonEnd;
    }

    return [commonStart, commonEnd];
  };

  const equalLineAndChars = (a, b) => {
    if (!a) return !b;
    if (!b) return !a;
    return (a[0] === b[0] && a[1] === b[1]);
  };

  const performSelectionChange = (selectStart, selectEnd, focusAtStart) => {
    if (repSelectionChange(selectStart, selectEnd, focusAtStart)) {
      currentCallStack.selectionAffected = true;
    }
  };
  editorInfo.ace_performSelectionChange = performSelectionChange;

  // Change the abstract representation of the document to have a different selection.
  // Should not rely on the line representation.  Should not affect the DOM.


  const repSelectionChange = (selectStart, selectEnd, focusAtStart) => {
    focusAtStart = !!focusAtStart;

    const newSelFocusAtStart = (focusAtStart && ((!selectStart) ||
        (!selectEnd) ||
        (selectStart[0] !== selectEnd[0]) ||
        (selectStart[1] !== selectEnd[1])));

    if ((!equalLineAndChars(rep.selStart, selectStart)) ||
        (!equalLineAndChars(rep.selEnd, selectEnd)) ||
        (rep.selFocusAtStart !== newSelFocusAtStart)) {
      rep.selStart = selectStart;
      rep.selEnd = selectEnd;
      rep.selFocusAtStart = newSelFocusAtStart;
      currentCallStack.repChanged = true;

      // select the formatting buttons when there is the style applied on selection
      selectFormattingButtonIfLineHasStyleApplied(rep);

      hooks.callAll('aceSelectionChanged', {
        rep,
        callstack: currentCallStack,
        documentAttributeManager,
      });

      // we scroll when user places the caret at the last line of the pad
      // when this settings is enabled
      const docTextChanged = currentCallStack.docTextChanged;
      if (!docTextChanged) {
        const isScrollableEvent = !isPadLoading(currentCallStack.type) &&
            isScrollableEditEvent(currentCallStack.type);
        const innerHeight = getInnerHeight();
<<<<<<< HEAD
        scroll.scrollWhenCaretIsInTheLastLineOfViewportWhenNecessary(rep, isScrollableEvent, innerHeight*2);
=======
        scroll.scrollWhenCaretIsInTheLastLineOfViewportWhenNecessary(
            rep, isScrollableEvent, innerHeight
        );
>>>>>>> c38c34be
      }

      return true;
      // Do not uncomment this in production it will break iFrames.
      // top.console.log("selStart: %o, selEnd: %o, focusAtStart: %s", rep.selStart, rep.selEnd,
      // String(!!rep.selFocusAtStart));
    }
    return false;
  // Do not uncomment this in production it will break iFrames.
  // top.console.log("%o %o %s", rep.selStart, rep.selEnd, rep.selFocusAtStart);
  };

  const isPadLoading = (eventType) => (
    eventType === 'setup') ||
    (eventType === 'setBaseText') ||
    (eventType === 'importText'
    );

  const updateStyleButtonState = (attribName, hasStyleOnRepSelection) => {
    const $formattingButton = parent.parent.$(`[data-key="${attribName}"]`).find('a');
    $formattingButton.toggleClass(SELECT_BUTTON_CLASS, hasStyleOnRepSelection);
  };

  const attribIsFormattingStyle = (attributeName) => _.contains(FORMATTING_STYLES, attributeName);

  const selectFormattingButtonIfLineHasStyleApplied = (rep) => {
    _.each(FORMATTING_STYLES, (style) => {
      const hasStyleOnRepSelection = documentAttributeManager.
          hasAttributeOnSelectionOrCaretPosition(style);
      updateStyleButtonState(style, hasStyleOnRepSelection);
    });
  };

  const doCreateDomLine = (nonEmpty) => domline.createDomLine(nonEmpty, doesWrap, browser, doc);

  const textify = (str) => str.
      replace(/[\n\r ]/g, ' ').
      replace(/\xa0/g, ' ').
      replace(/\t/g, '        ');

  const _blockElems = {
    div: 1,
    p: 1,
    pre: 1,
    li: 1,
    ol: 1,
    ul: 1,
  };

  _.each(hooks.callAll('aceRegisterBlockElements'), (element) => {
    _blockElems[element] = 1;
  });

  const isBlockElement = (n) => !!_blockElems[(n.tagName || '').toLowerCase()];
  editorInfo.ace_isBlockElement = isBlockElement;

  const getDirtyRanges = () => {
    // based on observedChanges, return a list of ranges of original lines
    // that need to be removed or replaced with new user content to incorporate
    // the user's changes into the line representation.  ranges may be zero-length,
    // indicating inserted content.  for example, [0,0] means content was inserted
    // at the top of the document, while [3,4] means line 3 was deleted, modified,
    // or replaced with one or more new lines of content. ranges do not touch.
    const p = PROFILER('getDirtyRanges', false); // eslint-disable-line
    p.forIndices = 0;
    p.consecutives = 0;
    p.corrections = 0;

    const cleanNodeForIndexCache = {};
    const N = rep.lines.length(); // old number of lines


    const cleanNodeForIndex = (i) => {
      // if line (i) in the un-updated line representation maps to a clean node
      // in the document, return that node.
      // if (i) is out of bounds, return true. else return false.
      if (cleanNodeForIndexCache[i] === undefined) {
        p.forIndices++;
        let result;
        if (i < 0 || i >= N) {
          result = true; // truthy, but no actual node
        } else {
          const key = rep.lines.atIndex(i).key;
          result = (getCleanNodeByKey(key) || false);
        }
        cleanNodeForIndexCache[i] = result;
      }
      return cleanNodeForIndexCache[i];
    };
    const isConsecutiveCache = {};

    const isConsecutive = (i) => {
      if (isConsecutiveCache[i] === undefined) {
        p.consecutives++;
        isConsecutiveCache[i] = (() => {
          // returns whether line (i) and line (i-1), assumed to be map to clean DOM nodes,
          // or document boundaries, are consecutive in the changed DOM
          const a = cleanNodeForIndex(i - 1);
          const b = cleanNodeForIndex(i);
          if ((!a) || (!b)) return false; // violates precondition
          if ((a === true) && (b === true)) return !root.firstChild;
          if ((a === true) && b.previousSibling) return false;
          if ((b === true) && a.nextSibling) return false;
          if ((a === true) || (b === true)) return true;
          return a.nextSibling === b;
        })();
      }
      return isConsecutiveCache[i];
    };

    // returns whether line (i) in the un-updated representation maps to a clean node,
    // or is outside the bounds of the document
    const isClean = (i) => !!cleanNodeForIndex(i);

    // list of pairs, each representing a range of lines that is clean and consecutive
    // in the changed DOM.  lines (-1) and (N) are always clean, but may or may not
    // be consecutive with lines in the document.  pairs are in sorted order.
    const cleanRanges = [
      [-1, N + 1],
    ];

    const rangeForLine = (i) => {
      // returns index of cleanRange containing i, or -1 if none
      let answer = -1;
      _.each(cleanRanges, (r, idx) => {
        if (i >= r[1]) return false; // keep looking
        if (i < r[0]) return true; // not found, stop looking
        answer = idx;
        return true; // found, stop looking
      });
      return answer;
    };

    const removeLineFromRange = (rng, line) => {
      // rng is index into cleanRanges, line is line number
      // precond: line is in rng
      const a = cleanRanges[rng][0];
      const b = cleanRanges[rng][1];
      if ((a + 1) === b) cleanRanges.splice(rng, 1);
      else if (line === a) cleanRanges[rng][0]++;
      else if (line === (b - 1)) cleanRanges[rng][1]--;
      else cleanRanges.splice(rng, 1, [a, line], [line + 1, b]);
    };

    const splitRange = (rng, pt) => {
      // precond: pt splits cleanRanges[rng] into two non-empty ranges
      const a = cleanRanges[rng][0];
      const b = cleanRanges[rng][1];
      cleanRanges.splice(rng, 1, [a, pt], [pt, b]);
    };

    const correctedLines = {};

    const correctlyAssignLine = (line) => {
      if (correctedLines[line]) return true;
      p.corrections++;
      correctedLines[line] = true;
      // "line" is an index of a line in the un-updated rep.
      // returns whether line was already correctly assigned (i.e. correctly
      // clean or dirty, according to cleanRanges, and if clean, correctly
      // attached or not attached (i.e. in the same range as) the prev and next lines).
      const rng = rangeForLine(line);
      const lineClean = isClean(line);
      if (rng < 0) {
        if (lineClean) {
          // somehow lost clean line
        }
        return true;
      }
      if (!lineClean) {
        // a clean-range includes this dirty line, fix it
        removeLineFromRange(rng, line);
        return false;
      } else {
        // line is clean, but could be wrongly connected to a clean line
        // above or below
        const a = cleanRanges[rng][0];
        const b = cleanRanges[rng][1];
        let didSomething = false;
        // we'll leave non-clean adjacent nodes in the clean range for the caller to
        // detect and deal with.  we deal with whether the range should be split
        // just above or just below this line.
        if (a < line && isClean(line - 1) && !isConsecutive(line)) {
          splitRange(rng, line);
          didSomething = true;
        }
        if (b > (line + 1) && isClean(line + 1) && !isConsecutive(line + 1)) {
          splitRange(rng, line + 1);
          didSomething = true;
        }
        return !didSomething;
      }
    };

    const detectChangesAroundLine = (line, reqInARow) => {
      // make sure cleanRanges is correct about line number "line" and the surrounding
      // lines; only stops checking at end of document or after no changes need
      // making for several consecutive lines. note that iteration is over old lines,
      // so this operation takes time proportional to the number of old lines
      // that are changed or missing, not the number of new lines inserted.
      let correctInARow = 0;
      let currentIndex = line;
      while (correctInARow < reqInARow && currentIndex >= 0) {
        if (correctlyAssignLine(currentIndex)) {
          correctInARow++;
        } else { correctInARow = 0; }
        currentIndex--;
      }
      correctInARow = 0;
      currentIndex = line;
      while (correctInARow < reqInARow && currentIndex < N) {
        if (correctlyAssignLine(currentIndex)) {
          correctInARow++;
        } else { correctInARow = 0; }
        currentIndex++;
      }
    };

    if (N === 0) {
      p.cancel();
      if (!isConsecutive(0)) {
        splitRange(0, 0);
      }
    } else {
      p.mark('topbot');
      detectChangesAroundLine(0, 1);
      detectChangesAroundLine(N - 1, 1);

      p.mark('obs');
      for (const k in observedChanges.cleanNodesNearChanges) {
        if (observedChanges.cleanNodesNearChanges[k]) {
          const key = k.substring(1);
          if (rep.lines.containsKey(key)) {
            const line = rep.lines.indexOfKey(key);
            detectChangesAroundLine(line, 2);
          }
        }
      }
      p.mark('stats&calc');
      p.literal(p.forIndices, 'byidx');
      p.literal(p.consecutives, 'cons');
      p.literal(p.corrections, 'corr');
    }

    const dirtyRanges = [];
    for (let r = 0; r < cleanRanges.length - 1; r++) {
      dirtyRanges.push([cleanRanges[r][1], cleanRanges[r + 1][0]]);
    }

    p.end();

    return dirtyRanges;
  };

  const markNodeClean = (n) => {
    // clean nodes have knownHTML that matches their innerHTML
    const dirtiness = {};
    dirtiness.nodeId = uniqueId(n);
    dirtiness.knownHTML = n.innerHTML;
    setAssoc(n, 'dirtiness', dirtiness);
  };

  const isNodeDirty = (n) => {
    const p = PROFILER('cleanCheck', false); // eslint-disable-line
    if (n.parentNode !== root) return true;
    const data = getAssoc(n, 'dirtiness');
    if (!data) return true;
    if (n.id !== data.nodeId) return true;
    if (n.innerHTML !== data.knownHTML) return true;
    p.end();
    return false;
  };

  const handleClick = (evt) => {
    inCallStackIfNecessary('handleClick', () => {
      idleWorkTimer.atMost(200);
    });

    const isLink = (n) => (n.tagName || '').toLowerCase() === 'a' && n.href;

    // only want to catch left-click
    if ((!evt.ctrlKey) && (evt.button !== 2) && (evt.button !== 3)) {
      // find A tag with HREF
      let n = evt.target;
      while (n && n.parentNode && !isLink(n)) {
        n = n.parentNode;
      }
      if (n && isLink(n)) {
        try {
          window.open(n.href, '_blank', 'noopener,noreferrer');
        } catch (e) {
          // absorb "user canceled" error in IE for certain prompts
        }
        evt.preventDefault();
      }
    }

    hideEditBarDropdowns();
  };

  const hideEditBarDropdowns = () => {
    if (window.parent.parent.padeditbar) { // required in case its in an iframe should probably use parent..  See Issue 327 https://github.com/ether/etherpad-lite/issues/327
      window.parent.parent.padeditbar.toggleDropDown('none');
    }
  };

  const renumberList = (lineNum) => {
    // 1-check we are in a list
    let type = getLineListType(lineNum);
    if (!type) {
      return null;
    }
    type = /([a-z]+)[0-9]+/.exec(type);
    if (type[1] === 'indent') {
      return null;
    }

    // 2-find the first line of the list
    while (lineNum - 1 >= 0 && (type = getLineListType(lineNum - 1))) {
      type = /([a-z]+)[0-9]+/.exec(type);
      if (type[1] === 'indent') break;
      lineNum--;
    }

    // 3-renumber every list item of the same level from the beginning, level 1
    // IMPORTANT: never skip a level because there imbrication may be arbitrary
    const builder = Changeset.builder(rep.lines.totalWidth());
    let loc = [0, 0];
    const applyNumberList = (line, level) => {
      // init
      let position = 1;
      let curLevel = level;
      let listType;
      // loop over the lines
      while ((listType = getLineListType(line))) {
        // apply new num
        listType = /([a-z]+)([0-9]+)/.exec(listType);
        curLevel = Number(listType[2]);
        if (isNaN(curLevel) || listType[0] === 'indent') {
          return line;
        } else if (curLevel === level) {
          ChangesetUtils.buildKeepRange(rep, builder, loc, (loc = [line, 0]));
          ChangesetUtils.buildKeepRange(rep, builder, loc, (loc = [line, 1]), [
            ['start', position],
          ], rep.apool);

          position++;
          line++;
        } else if (curLevel < level) {
          return line;// back to parent
        } else {
          line = applyNumberList(line, level + 1);// recursive call
        }
      }
      return line;
    };

    applyNumberList(lineNum, 1);
    const cs = builder.toString();
    if (!Changeset.isIdentity(cs)) {
      performDocumentApplyChangeset(cs);
    }

    // 4-apply the modifications
  };
  editorInfo.ace_renumberList = renumberList;

  const setLineListType = (lineNum, listType) => {
    if (listType === '') {
      documentAttributeManager.removeAttributeOnLine(lineNum, listAttributeName);
      documentAttributeManager.removeAttributeOnLine(lineNum, 'start');
    } else {
      documentAttributeManager.setAttributeOnLine(lineNum, listAttributeName, listType);
    }

    // if the list has been removed, it is necessary to renumber
    // starting from the *next* line because the list may have been
    // separated. If it returns null, it means that the list was not cut, try
    // from the current one.
    if (renumberList(lineNum + 1) == null) {
      renumberList(lineNum);
    }
  };

  const doReturnKey = () => {
    if (!(rep.selStart && rep.selEnd)) {
      return;
    }

    const lineNum = rep.selStart[0];
    let listType = getLineListType(lineNum);

    if (listType) {
      const text = rep.lines.atIndex(lineNum).text;
      listType = /([a-z]+)([0-9]+)/.exec(listType);
      const type = listType[1];
      const level = Number(listType[2]);

      // detect empty list item; exclude indentation
      if (text === '*' && type !== 'indent') {
        // if not already on the highest level
        if (level > 1) {
          setLineListType(lineNum, type + (level - 1));// automatically decrease the level
        } else {
          setLineListType(lineNum, '');// remove the list
          renumberList(lineNum + 1);// trigger renumbering of list that may be right after
        }
      } else if (lineNum + 1 <= rep.lines.length()) {
        performDocumentReplaceSelection('\n');
        setLineListType(lineNum + 1, type + level);
      }
    } else {
      performDocumentReplaceSelection('\n');
      handleReturnIndentation();
    }
  };
  editorInfo.ace_doReturnKey = doReturnKey;

  const doIndentOutdent = (isOut) => {
    if (!((rep.selStart && rep.selEnd) ||
        ((rep.selStart[0] === rep.selEnd[0]) &&
        (rep.selStart[1] === rep.selEnd[1]) &&
        rep.selEnd[1] > 1)) &&
        (isOut !== true)
    ) {
      return false;
    }

    const firstLine = rep.selStart[0];
    const lastLine = Math.max(firstLine, rep.selEnd[0] - ((rep.selEnd[1] === 0) ? 1 : 0));
    const mods = [];
    for (let n = firstLine; n <= lastLine; n++) {
      let listType = getLineListType(n);
      let t = 'indent';
      let level = 0;
      if (listType) {
        listType = /([a-z]+)([0-9]+)/.exec(listType);
        if (listType) {
          t = listType[1];
          level = Number(listType[2]);
        }
      }
      const newLevel = Math.max(0, Math.min(MAX_LIST_LEVEL, level + (isOut ? -1 : 1)));
      if (level !== newLevel) {
        mods.push([n, (newLevel > 0) ? t + newLevel : '']);
      }
    }

    _.each(mods, (mod) => {
      setLineListType(mod[0], mod[1]);
    });
    return true;
  };
  editorInfo.ace_doIndentOutdent = doIndentOutdent;

  const doTabKey = (shiftDown) => {
    if (!doIndentOutdent(shiftDown)) {
      performDocumentReplaceSelection(THE_TAB);
    }
  };

  const doDeleteKey = (optEvt) => {
    const evt = optEvt || {};
    let handled = false;
    if (rep.selStart) {
      if (isCaret()) {
        const lineNum = caretLine();
        const col = caretColumn();
        const lineEntry = rep.lines.atIndex(lineNum);
        const lineText = lineEntry.text;
        const lineMarker = lineEntry.lineMarker;
        if (/^ +$/.exec(lineText.substring(lineMarker, col))) {
          const col2 = col - lineMarker;
          const tabSize = THE_TAB.length;
          const toDelete = ((col2 - 1) % tabSize) + 1;
          performDocumentReplaceRange([lineNum, col - toDelete], [lineNum, col], '');
          // scrollSelectionIntoView();
          handled = true;
        }
      }
      if (!handled) {
        if (isCaret()) {
          const theLine = caretLine();
          const lineEntry = rep.lines.atIndex(theLine);
          if (caretColumn() <= lineEntry.lineMarker) {
            // delete at beginning of line
            const prevLineListType = (theLine > 0 ? getLineListType(theLine - 1) : '');
            const thisLineListType = getLineListType(theLine);
            const prevLineEntry = (theLine > 0 && rep.lines.atIndex(theLine - 1));
            const prevLineBlank = (prevLineEntry &&
                prevLineEntry.text.length === prevLineEntry.lineMarker);

            const thisLineHasMarker = documentAttributeManager.lineHasMarker(theLine);

            if (thisLineListType) {
              // this line is a list
              if (prevLineBlank && !prevLineListType) {
                // previous line is blank, remove it
                performDocumentReplaceRange(
                    [theLine - 1, prevLineEntry.text.length],
                    [theLine, 0], ''
                );
              } else {
                // delistify
                performDocumentReplaceRange([theLine, 0], [theLine, lineEntry.lineMarker], '');
              }
            } else if (thisLineHasMarker && prevLineEntry) {
              // If the line has any attributes assigned, remove them by removing the marker '*'
              performDocumentReplaceRange(
                  [theLine - 1, prevLineEntry.text.length],
                  [theLine, lineEntry.lineMarker], ''
              );
            } else if (theLine > 0) {
              // remove newline
              performDocumentReplaceRange(
                  [theLine - 1, prevLineEntry.text.length],
                  [theLine, 0], ''
              );
            }
          } else {
            const docChar = caretDocChar();
            if (docChar > 0) {
              if (evt.metaKey || evt.ctrlKey || evt.altKey) {
                // delete as many unicode "letters or digits" in a row as possible;
                // always delete one char, delete further even if that first char
                // isn't actually a word char.
                let deleteBackTo = docChar - 1;
                while (deleteBackTo > lineEntry.lineMarker &&
                  isWordChar(rep.alltext.charAt(deleteBackTo - 1))) {
                  deleteBackTo--;
                }
                performDocumentReplaceCharRange(deleteBackTo, docChar, '');
              } else {
                // normal delete
                performDocumentReplaceCharRange(docChar - 1, docChar, '');
              }
            }
          }
        } else {
          performDocumentReplaceSelection('');
        }
      }
    }
    // if the list has been removed, it is necessary to renumber
    // starting from the *next* line because the list may have been
    // separated. If it returns null, it means that the list was not cut, try
    // from the current one.
    const line = caretLine();
    if (line !== -1 && renumberList(line + 1) == null) {
      renumberList(line);
    }
  };

  const isWordChar = (c) => padutils.wordCharRegex.test(c);
  editorInfo.ace_isWordChar = isWordChar;

  const handleKeyEvent = (evt) => {
    if (!isEditable) return;
    const type = evt.type;
    const charCode = evt.charCode;
    const keyCode = evt.keyCode;
    const which = evt.which;
    const altKey = evt.altKey;
    const shiftKey = evt.shiftKey;

    // dmesg("keyevent type: "+type+", which: "+which);
    // Don't take action based on modifier keys going up and down.
    // Modifier keys do not generate "keypress" events.
    // 224 is the command-key under Mac Firefox.
    // 91 is the Windows key in IE; it is ASCII for open-bracket but isn't the keycode for that key
    // 20 is capslock in IE.
    const isModKey = ((!charCode) &&
    ((type === 'keyup') || (type === 'keydown')) &&
    (
      keyCode === 16 || keyCode === 17 || keyCode === 18 ||
      keyCode === 20 || keyCode === 224 || keyCode === 91
    ));
    if (isModKey) return;

    // If the key is a keypress and the browser is opera and the key is enter,
    // do nothign at all as this fires twice.
    if (keyCode === 13 && browser.opera && (type === 'keypress')) {
      // This stops double enters in Opera but double Tabs still show on single
      // tab keypress, adding keyCode == 9 to this doesn't help as the event is fired twice
      return;
    }
    let specialHandled = false;

    const isTypeForSpecialKey = ((browser.safari ||
      browser.chrome ||
      browser.firefox) ? (type === 'keydown') : (type === 'keypress'));
    const isTypeForCmdKey = ((browser.safari ||
      browser.chrome ||
      browser.firefox) ? (type === 'keydown') : (type === 'keypress'));

    let stopped = false;

    inCallStackIfNecessary('handleKeyEvent', function () {
      if (type === 'keypress' || (isTypeForSpecialKey && keyCode === 13 /* return*/)) {
        // in IE, special keys don't send keypress, the keydown does the action
        if (!outsideKeyPress(evt)) {
          evt.preventDefault();
          stopped = true;
        }
      } else if (evt.key === 'Dead') {
        // If it's a dead key we don't want to do any Etherpad behavior.
        stopped = true;
        return true;
      } else if (type === 'keydown') {
        outsideKeyDown(evt);
      }
      if (!stopped) {
        const specialHandledInHook = hooks.callAll('aceKeyEvent', {
          callstack: currentCallStack,
          editorInfo,
          rep,
          documentAttributeManager,
          evt,
        });

        // if any hook returned true, set specialHandled with true
        if (specialHandledInHook) {
          specialHandled = _.contains(specialHandledInHook, true);
        }

        const padShortcutEnabled = parent.parent.clientVars.padShortcutEnabled;
        if (
          (!specialHandled) &&
          altKey &&
          isTypeForSpecialKey &&
          keyCode === 120 &&
          padShortcutEnabled.altF9
        ) {
          // Alt F9 focuses on the File Menu and/or editbar.
          // Note that while most editors use Alt F10 this is not desirable
          // As ubuntu cannot use Alt F10....
          // Focus on the editbar.
          // -- TODO: Move Focus back to previous state (we know it so we can use it)
          const firstEditbarElement = parent.parent.$('#editbar')
              .children('ul').first().children().first()
              .children().first().children().first();
          $(this).blur();
          firstEditbarElement.focus();
          evt.preventDefault();
        }
        if (
          (!specialHandled) &&
          altKey && keyCode === 67 &&
          type === 'keydown' &&
          padShortcutEnabled.altC
        ) {
          // Alt c focuses on the Chat window
          $(this).blur();
          parent.parent.chat.show();
          parent.parent.$('#chatinput').focus();
          evt.preventDefault();
        }
        if (
          (!specialHandled) &&
          evt.ctrlKey &&
          shiftKey &&
          keyCode === 50 &&
          type === 'keydown' &&
          padShortcutEnabled.cmdShift2
        ) {
          // Control-Shift-2 shows a gritter popup showing a line author
          const lineNumber = rep.selEnd[0];
          const alineAttrs = rep.alines[lineNumber];
          const apool = rep.apool;

          // TODO: support selection ranges
          // TODO: Still work when authorship colors have been cleared
          // TODO: i18n
          // TODO: There appears to be a race condition or so.
          const authors = [];
          let author = null;
          if (alineAttrs) {
            const opIter = Changeset.opIterator(alineAttrs);

            while (opIter.hasNext()) {
              const op = opIter.next();
              const authorId = Changeset.opAttributeValue(op, 'author', apool);

              // Only push unique authors and ones with values
              if (authors.indexOf(authorId) === -1 && authorId !== '') {
                authors.push(authorId);
              }
            }
          }

          let authorString;
          const authorNames = [];
          if (authors.length === 0) {
            authorString = 'No author information is available';
          } else {
            // Known authors info, both current and historical
            const padAuthors = parent.parent.pad.userList();
            let authorObj = {};
            authors.forEach((authorId) => {
              padAuthors.forEach((padAuthor) => {
                // If the person doing the lookup is the author..
                if (padAuthor.userId === authorId) {
                  if (parent.parent.clientVars.userId === authorId) {
                    authorObj = {
                      name: 'Me',
                    };
                  } else {
                    authorObj = padAuthor;
                  }
                }
              });
              if (!authorObj) {
                author = 'Unknown';
                return;
              }
              author = authorObj.name;
              if (!author) author = 'Unknown';
              authorNames.push(author);
            });
          }
          if (authors.length === 1) {
            authorString = `The author of this line is ${authorNames[0]}`;
          }
          if (authors.length > 1) {
            authorString = `The authors of this line are ${authorNames.join(' & ')}`;
          }

          parent.parent.$.gritter.add({
            // (string | mandatory) the heading of the notification
            title: 'Line Authors',
            // (string | mandatory) the text inside the notification
            text: authorString,
            // (bool | optional) if you want it to fade out on its own or just sit there
            sticky: false,
            // (int | optional) the time you want it to be alive for before fading out
            time: '4000',
          });
        }
        if ((!specialHandled) &&
          isTypeForSpecialKey &&
          keyCode === 8 &&
          padShortcutEnabled.delete
        ) {
          // "delete" key; in mozilla, if we're at the beginning of a line, normalize now,
          // or else deleting a blank line can take two delete presses.
          // --
          // we do deletes completely customly now:
          //  - allows consistent (and better) meta-delete behavior
          //  - normalizing and then allowing default behavior confused IE
          //  - probably eliminates a few minor quirks
          fastIncorp(3);
          evt.preventDefault();
          doDeleteKey(evt);
          specialHandled = true;
        }
        if ((!specialHandled) &&
          isTypeForSpecialKey &&
          keyCode === 13 &&
          padShortcutEnabled.return
        ) {
          // return key, handle specially;
          // note that in mozilla we need to do an incorporation for proper return behavior anyway.
          fastIncorp(4);
          evt.preventDefault();
          doReturnKey();
          // scrollSelectionIntoView();
          scheduler.setTimeout(() => {
            outerWin.scrollBy(-100, 0);
          }, 0);
          specialHandled = true;
        }
        if ((!specialHandled) &&
          isTypeForSpecialKey &&
          keyCode === 27 &&
          padShortcutEnabled.esc
        ) {
          // prevent esc key;
          // in mozilla versions 14-19 avoid reconnecting pad.

          fastIncorp(4);
          evt.preventDefault();
          specialHandled = true;

          // close all gritters when the user hits escape key
          parent.parent.$.gritter.removeAll();
        }
        if (
          (!specialHandled) &&
          /* Do a saved revision on ctrl S */
          isTypeForCmdKey &&
          String.fromCharCode(which).toLowerCase() === 's' &&
          (evt.metaKey || evt.ctrlKey) &&
          !evt.altKey &&
          padShortcutEnabled.cmdS
        ) {
          evt.preventDefault();
          const originalBackground = parent.parent.$('#revisionlink').css('background');
          parent.parent.$('#revisionlink').css({background: 'lightyellow'});
          scheduler.setTimeout(() => {
            parent.parent.$('#revisionlink').css({background: originalBackground});
          }, 1000);
          /* The parent.parent part of this is BAD and I feel bad..  It may break something */
          parent.parent.pad.collabClient.sendMessage({type: 'SAVE_REVISION'});
          specialHandled = true;
        }
        if ((!specialHandled) &&
          // tab
          isTypeForSpecialKey &&
          keyCode === 9 &&
          !(evt.metaKey || evt.ctrlKey) &&
          padShortcutEnabled.tab) {
          fastIncorp(5);
          evt.preventDefault();
          doTabKey(evt.shiftKey);
          // scrollSelectionIntoView();
          specialHandled = true;
        }
        if ((!specialHandled) &&
          // cmd-Z (undo)
          isTypeForCmdKey &&
          String.fromCharCode(which).toLowerCase() === 'z' &&
          (evt.metaKey || evt.ctrlKey) &&
          !evt.altKey &&
          padShortcutEnabled.cmdZ
        ) {
          fastIncorp(6);
          evt.preventDefault();
          if (evt.shiftKey) {
            doUndoRedo('redo');
          } else {
            doUndoRedo('undo');
          }
          specialHandled = true;
        }
        if ((!specialHandled) &&
        // cmd-Y (redo)
          isTypeForCmdKey &&
          String.fromCharCode(which).toLowerCase() === 'y' &&
          (evt.metaKey || evt.ctrlKey) &&
          padShortcutEnabled.cmdY
        ) {
          fastIncorp(10);
          evt.preventDefault();
          doUndoRedo('redo');
          specialHandled = true;
        }
        if ((!specialHandled) &&
          // cmd-B (bold)
          isTypeForCmdKey &&
          String.fromCharCode(which).toLowerCase() === 'b' &&
          (evt.metaKey || evt.ctrlKey) &&
          padShortcutEnabled.cmdB) {
          fastIncorp(13);
          evt.preventDefault();
          toggleAttributeOnSelection('bold');
          specialHandled = true;
        }
        if ((!specialHandled) &&
          // cmd-I (italic)
          isTypeForCmdKey &&
          String.fromCharCode(which).toLowerCase() === 'i' &&
          (evt.metaKey || evt.ctrlKey) &&
          padShortcutEnabled.cmdI
        ) {
          fastIncorp(14);
          evt.preventDefault();
          toggleAttributeOnSelection('italic');
          specialHandled = true;
        }
        if ((!specialHandled) &&
          isTypeForCmdKey &&
          String.fromCharCode(which).toLowerCase() === 'u' &&
          (evt.metaKey || evt.ctrlKey) &&
          padShortcutEnabled.cmdU
        ) {
          // cmd-U (underline)
          fastIncorp(15);
          evt.preventDefault();
          toggleAttributeOnSelection('underline');
          specialHandled = true;
        }
        if ((!specialHandled) &&
          // cmd-5 (strikethrough)
          isTypeForCmdKey &&
          String.fromCharCode(which).toLowerCase() === '5' &&
          (evt.metaKey || evt.ctrlKey) &&
          evt.altKey !== true &&
          padShortcutEnabled.cmd5
        ) {
          fastIncorp(13);
          evt.preventDefault();
          toggleAttributeOnSelection('strikethrough');
          specialHandled = true;
        }
        if ((!specialHandled) &&
          // cmd-shift-L (unorderedlist)
          isTypeForCmdKey &&
          String.fromCharCode(which).toLowerCase() === 'l' &&
          (evt.metaKey || evt.ctrlKey) &&
          evt.shiftKey &&
          padShortcutEnabled.cmdShiftL
        ) {
          fastIncorp(9);
          evt.preventDefault();
          doInsertUnorderedList();
          specialHandled = true;
        }
        if ((!specialHandled) &&
          // cmd-shift-N and cmd-shift-1 (orderedlist)
          isTypeForCmdKey &&
          (
            (String.fromCharCode(which).toLowerCase() === 'n' &&
              padShortcutEnabled.cmdShiftN) || (String.fromCharCode(which) === '1' &&
              padShortcutEnabled.cmdShift1)
          ) && (evt.metaKey || evt.ctrlKey) &&
            evt.shiftKey
        ) {
          fastIncorp(9);
          evt.preventDefault();
          doInsertOrderedList();
          specialHandled = true;
        }
        if ((!specialHandled) &&
          // cmd-shift-C (clearauthorship)
          isTypeForCmdKey &&
          String.fromCharCode(which).toLowerCase() === 'c' &&
          (evt.metaKey || evt.ctrlKey) &&
          evt.shiftKey && padShortcutEnabled.cmdShiftC
        ) {
          fastIncorp(9);
          evt.preventDefault();
          CMDS.clearauthorship();
        }
        if ((!specialHandled) &&
          // cmd-H (backspace)
          isTypeForCmdKey &&
          String.fromCharCode(which).toLowerCase() === 'h' &&
          (evt.ctrlKey) &&
          padShortcutEnabled.cmdH
        ) {
          fastIncorp(20);
          evt.preventDefault();
          doDeleteKey();
          specialHandled = true;
        }
        if ((evt.which === 36 && evt.ctrlKey === true) &&
        // Control Home send to Y = 0
        padShortcutEnabled.ctrlHome) {
          scroll.setScrollY(0);
        }
        if ((evt.which === 33 || evt.which === 34) && type === 'keydown' && !evt.ctrlKey) {
          // This is required, browsers will try to do normal default behavior on
          // page up / down and the default behavior SUCKS
          evt.preventDefault();
          const oldVisibleLineRange = scroll.getVisibleLineRange(rep);
          let topOffset = rep.selStart[0] - oldVisibleLineRange[0];
          if (topOffset < 0) {
            topOffset = 0;
          }

          const isPageDown = evt.which === 34;
          const isPageUp = evt.which === 33;

          scheduler.setTimeout(() => {
            // the visible lines IE 1,10
            const newVisibleLineRange = scroll.getVisibleLineRange(rep);
            // total count of lines in pad IE 10
            const linesCount = rep.lines.length();
            // How many lines are in the viewport right now?
            const numberOfLinesInViewport = newVisibleLineRange[1] - newVisibleLineRange[0];

            if (isPageUp && padShortcutEnabled.pageUp) {
              // move to the bottom line +1 in the viewport (essentially skipping over a page)
              rep.selEnd[0] -= numberOfLinesInViewport;
              // move to the bottom line +1 in the viewport (essentially skipping over a page)
              rep.selStart[0] -= numberOfLinesInViewport;
            }

            // if we hit page down
            if (isPageDown && padShortcutEnabled.pageDown) {
              // If the new viewpoint position is actually further than where we are right now
              if (rep.selEnd[0] >= oldVisibleLineRange[0]) {
                // dont go further in the page down than what's visible IE go from 0 to 50
                //  if 50 is visible on screen but dont go below that else we miss content
                rep.selStart[0] = oldVisibleLineRange[1] - 1;
                // dont go further in the page down than what's visible IE go from 0 to 50
                // if 50 is visible on screen but dont go below that else we miss content
                rep.selEnd[0] = oldVisibleLineRange[1] - 1;
              }
            }

            // ensure min and max
            if (rep.selEnd[0] < 0) {
              rep.selEnd[0] = 0;
            }
            if (rep.selStart[0] < 0) {
              rep.selStart[0] = 0;
            }
            if (rep.selEnd[0] >= linesCount) {
              rep.selEnd[0] = linesCount - 1;
            }
            updateBrowserSelectionFromRep();
            // get the current caret selection, can't use rep. here because that only gives
            // us the start position not the current
            const myselection = document.getSelection();
            // get the carets selection offset in px IE 214
            let caretOffsetTop = myselection.focusNode.parentNode.offsetTop ||
                myselection.focusNode.offsetTop;

            // sometimes the first selection is -1 which causes problems
            // (Especially with ep_page_view)
            // so use focusNode.offsetTop value.
            if (caretOffsetTop === -1) caretOffsetTop = myselection.focusNode.offsetTop;
            // set the scrollY offset of the viewport on the document
            scroll.setScrollY(caretOffsetTop);
          }, 200);
        }

        // scroll to viewport when user presses arrow keys and caret is out of the viewport
        if ((evt.which === 37 || evt.which === 38 || evt.which === 39 || evt.which === 40)) {
          // we use arrowKeyWasReleased to avoid triggering the animation when a key
          // is continuously pressed
          // this makes the scroll smooth
          if (!continuouslyPressingArrowKey(type)) {
            // the caret position is not synchronized with the rep.
            // For example, when an user presses arrow
            // We use getSelection() instead of rep to get the caret position.
            // This avoids errors like when down to scroll the pad without releasing the key.
            // When the key is released the rep is not
            // synchronized, so we don't get the right node where caret is.
            const selection = getSelection();

            if (selection) {
              const arrowUp = evt.which === 38;
              const innerHeight = getInnerHeight();
              scroll.scrollWhenPressArrowKeys(arrowUp, rep, innerHeight);
            }
          }
        }
      }

      if (type === 'keydown') {
        idleWorkTimer.atLeast(500);
      } else if (type === 'keypress') {
        // OPINION ASKED.  What's going on here? :D
        if (!specialHandled) {
          idleWorkTimer.atMost(0);
        } else {
          idleWorkTimer.atLeast(500);
        }
      } else if (type === 'keyup') {
        const wait = 0;
        idleWorkTimer.atLeast(wait);
        idleWorkTimer.atMost(wait);
      }

      // Is part of multi-keystroke international character on Firefox Mac
      const isFirefoxHalfCharacter =
          (browser.firefox && evt.altKey && charCode === 0 && keyCode === 0);

      // Is part of multi-keystroke international character on Safari Mac
      const isSafariHalfCharacter =
          (browser.safari && evt.altKey && keyCode === 229);

      if (thisKeyDoesntTriggerNormalize || isFirefoxHalfCharacter || isSafariHalfCharacter) {
        idleWorkTimer.atLeast(3000); // give user time to type
        // if this is a keydown, e.g., the keyup shouldn't trigger a normalize
        thisKeyDoesntTriggerNormalize = true;
      }

      if ((!specialHandled) && (!thisKeyDoesntTriggerNormalize) && (!inInternationalComposition)) {
        if (type !== 'keyup') {
          observeChangesAroundSelection();
        }
      }

      if (type === 'keyup') {
        thisKeyDoesntTriggerNormalize = false;
      }
    });
  };

  let thisKeyDoesntTriggerNormalize = false;
  let arrowKeyWasReleased = true;
  const continuouslyPressingArrowKey = (type) => {
    let firstTimeKeyIsContinuouslyPressed = false;

    if (type === 'keyup') {
      arrowKeyWasReleased = true;
    } else if (type === 'keydown' && arrowKeyWasReleased) {
      firstTimeKeyIsContinuouslyPressed = true;
      arrowKeyWasReleased = false;
    }

    return !firstTimeKeyIsContinuouslyPressed;
  };

  const doUndoRedo = (which) => {
    // precond: normalized DOM
    if (undoModule.enabled) {
      let whichMethod;
      if (which === 'undo') whichMethod = 'performUndo';
      if (which === 'redo') whichMethod = 'performRedo';
      if (whichMethod) {
        const oldEventType = currentCallStack.editEvent.eventType;
        currentCallStack.startNewEvent(which);
        undoModule[whichMethod]((backset, selectionInfo) => {
          if (backset) {
            performDocumentApplyChangeset(backset);
          }
          if (selectionInfo) {
            performSelectionChange(
                lineAndColumnFromChar(
                    selectionInfo.selStart
                ),
                lineAndColumnFromChar(selectionInfo.selEnd),
                selectionInfo.selFocusAtStart
            );
          }
          const oldEvent = currentCallStack.startNewEvent(oldEventType, true);
          return oldEvent;
        });
      }
    }
  };
  editorInfo.ace_doUndoRedo = doUndoRedo;

  const setSelection = (selection) => {
    const copyPoint = (pt) => ({
      node: pt.node,
      index: pt.index,
      maxIndex: pt.maxIndex,
    });
    let isCollapsed;

    const pointToRangeBound = (pt) => {
      const p = copyPoint(pt);
      // Make sure Firefox cursor is deep enough; fixes cursor jumping when at top level,
      // and also problem where cut/copy of a whole line selected with fake arrow-keys
      // copies the next line too.
      if (isCollapsed) {
        const diveDeep = () => {
          while (p.node.childNodes.length > 0) {
            // && (p.node == root || p.node.parentNode == root)) {
            if (p.index === 0) {
              p.node = p.node.firstChild;
              p.maxIndex = nodeMaxIndex(p.node);
            } else if (p.index === p.maxIndex) {
              p.node = p.node.lastChild;
              p.maxIndex = nodeMaxIndex(p.node);
              p.index = p.maxIndex;
            } else { break; }
          }
        };
        // now fix problem where cursor at end of text node at end of span-like element
        // with background doesn't seem to show up...
        if (isNodeText(p.node) && p.index === p.maxIndex) {
          let n = p.node;
          while ((!n.nextSibling) && (n !== root) && (n.parentNode !== root)) {
            n = n.parentNode;
          }
          if (
            n.nextSibling &&
            (!((typeof n.nextSibling.tagName) === 'string' &&
              n.nextSibling.tagName.toLowerCase() === 'br')) &&
              (n !== p.node) && (n !== root) && (n.parentNode !== root)
          ) {
            // found a parent, go to next node and dive in
            p.node = n.nextSibling;
            p.maxIndex = nodeMaxIndex(p.node);
            p.index = 0;
            diveDeep();
          }
        }
        // try to make sure insertion point is styled;
        // also fixes other FF problems
        if (!isNodeText(p.node)) {
          diveDeep();
        }
      }
      if (isNodeText(p.node)) {
        return {
          container: p.node,
          offset: p.index,
        };
      } else {
        // p.index in {0,1}
        return {
          container: p.node.parentNode,
          offset: childIndex(p.node) + p.index,
        };
      }
    };
    const browserSelection = window.getSelection();
    if (browserSelection) {
      browserSelection.removeAllRanges();
      if (selection) {
        isCollapsed = (
          selection.startPoint.node === selection.endPoint.node &&
          selection.startPoint.index === selection.endPoint.index
        );
        const start = pointToRangeBound(selection.startPoint);
        const end = pointToRangeBound(selection.endPoint);

        if (
          (!isCollapsed) &&
          selection.focusAtStart &&
          browserSelection.collapse &&
          browserSelection.extend
        ) {
          // can handle "backwards"-oriented selection, shift-arrow-keys move start
          // of selection
          browserSelection.collapse(end.container, end.offset);
          browserSelection.extend(start.container, start.offset);
        } else {
          const range = doc.createRange();
          range.setStart(start.container, start.offset);
          range.setEnd(end.container, end.offset);
          browserSelection.removeAllRanges();
          browserSelection.addRange(range);
        }
      }
    }
  };

  const updateBrowserSelectionFromRep = () => {
    // requires normalized DOM!
    const selStart = rep.selStart;
    const selEnd = rep.selEnd;

    if (!(selStart && selEnd)) {
      setSelection(null);
      return;
    }

    const selection = {};

    const ss = [selStart[0], selStart[1]];
    selection.startPoint = getPointForLineAndChar(ss);

    const se = [selEnd[0], selEnd[1]];
    selection.endPoint = getPointForLineAndChar(se);

    selection.focusAtStart = !!rep.selFocusAtStart;
    setSelection(selection);
  };
  editorInfo.ace_updateBrowserSelectionFromRep = updateBrowserSelectionFromRep;
  editorInfo.ace_focus = focus;
  editorInfo.ace_importText = importText;
  editorInfo.ace_importAText = importAText;
  editorInfo.ace_exportText = exportText;
  editorInfo.ace_editorChangedSize = editorChangedSize;
  editorInfo.ace_setOnKeyPress = setOnKeyPress;
  editorInfo.ace_setOnKeyDown = setOnKeyDown;
  editorInfo.ace_setNotifyDirty = setNotifyDirty;
  editorInfo.ace_dispose = dispose;
  editorInfo.ace_getFormattedCode = getFormattedCode;
  editorInfo.ace_setEditable = setEditable;
  editorInfo.ace_execCommand = execCommand;
  editorInfo.ace_replaceRange = replaceRange;
  editorInfo.ace_getAuthorInfos = getAuthorInfos;
  editorInfo.ace_performDocumentReplaceRange = performDocumentReplaceRange;
  editorInfo.ace_performDocumentReplaceCharRange = performDocumentReplaceCharRange;
  editorInfo.ace_setSelection = setSelection;

  const nodeMaxIndex = (nd) => {
    if (isNodeText(nd)) return nd.nodeValue.length;
    else return 1;
  };

  const getSelection = () => {
    // returns null, or a structure containing startPoint and endPoint,
    // each of which has node (a magicdom node), index, and maxIndex.  If the node
    // is a text node, maxIndex is the length of the text; else maxIndex is 1.
    // index is between 0 and maxIndex, inclusive.
    const browserSelection = window.getSelection();
    if (!browserSelection || browserSelection.type === 'None' ||
        browserSelection.rangeCount === 0) {
      return null;
    }
    const range = browserSelection.getRangeAt(0);

    const isInBody = (n) => {
      while (n && !(n.tagName && n.tagName.toLowerCase() === 'body')) {
        n = n.parentNode;
      }
      return !!n;
    };

    const pointFromRangeBound = (container, offset) => {
      if (!isInBody(container)) {
        // command-click in Firefox selects whole document, HEAD and BODY!
        return {
          node: root,
          index: 0,
          maxIndex: 1,
        };
      }
      const n = container;
      const childCount = n.childNodes.length;
      if (isNodeText(n)) {
        return {
          node: n,
          index: offset,
          maxIndex: n.nodeValue.length,
        };
      } else if (childCount === 0) {
        return {
          node: n,
          index: 0,
          maxIndex: 1,
        };
      // treat point between two nodes as BEFORE the second (rather than after the first)
      // if possible; this way point at end of a line block-element is treated as
      // at beginning of next line
      } else if (offset === childCount) {
        const nd = n.childNodes.item(childCount - 1);
        const max = nodeMaxIndex(nd);
        return {
          node: nd,
          index: max,
          maxIndex: max,
        };
      } else {
        const nd = n.childNodes.item(offset);
        const max = nodeMaxIndex(nd);
        return {
          node: nd,
          index: 0,
          maxIndex: max,
        };
      }
    };
    var selection = {};
    selection.startPoint = pointFromRangeBound(range.startContainer, range.startOffset);
    selection.endPoint = pointFromRangeBound(range.endContainer, range.endOffset);
    selection.focusAtStart = (
        (
          (range.startContainer !== range.endContainer) ||
          (range.startOffset !== range.endOffset)
        ) &&
          browserSelection.anchorNode &&
          (browserSelection.anchorNode === range.endContainer) &&
          (browserSelection.anchorOffset === range.endOffset)
      );

    if (selection.startPoint.node.ownerDocument !== window.document) {
      return null;
    }

    return selection;
  };

  const childIndex = (n) => {
    let idx = 0;
    while (n.previousSibling) {
      idx++;
      n = n.previousSibling;
    }
    return idx;
  };

  const fixView = () => {
    // calling this method repeatedly should be fast
    if (getInnerWidth() === 0 || getInnerHeight() === 0) {
      return;
    }

    enforceEditability();

    $(sideDiv).addClass('sidedivdelayed');
  };

  const _teardownActions = [];

  const teardown = () => {
    _.each(_teardownActions, (a) => {
      a();
    });
  };

  let inInternationalComposition = false;
  const handleCompositionEvent = (evt) => {
    // international input events, fired in FF3, at least;  allow e.g. Japanese input
    if (evt.type === 'compositionstart') {
      inInternationalComposition = true;
    } else if (evt.type === 'compositionend') {
      inInternationalComposition = false;
    }
  };

  editorInfo.ace_getInInternationalComposition = () => inInternationalComposition;

  const bindTheEventHandlers = () => {
    $(document).on('keydown', handleKeyEvent);
    $(document).on('keypress', handleKeyEvent);
    $(document).on('keyup', handleKeyEvent);
    $(document).on('click', handleClick);
    // dropdowns on edit bar need to be closed on clicks on both pad inner and pad outer
    $(outerWin.document).on('click', hideEditBarDropdowns);
    // Disabled: https://github.com/ether/etherpad-lite/issues/2546
    // Will break OL re-numbering: https://github.com/ether/etherpad-lite/pull/2533
    // $(document).on("cut", handleCut);

    // If non-nullish, pasting on a link should be suppressed.
    let suppressPasteOnLink = null;

    $(root).on('auxclick', (e) => {
      if (e.originalEvent.button === 1 && (e.target.a || e.target.localName === 'a')) {
        // The user middle-clicked on a link. Usually users do this to open a link in a new tab, but
        // in X11 (Linux) this will instead paste the contents of the primary selection at the mouse
        // cursor. Users almost certainly do not want to paste when middle-clicking on a link, so
        // tell the 'paste' event handler to suppress the paste. This is done by starting a
        // short-lived timer that suppresses paste (when the target is a link) until either the
        // paste event arrives or the timer fires.
        //
        // Why it is implemented this way:
        //   * Users want to be able to paste on a link via Ctrl-V, the Edit menu, or the context
        //     menu (https://github.com/ether/etherpad-lite/issues/2775) so we cannot simply
        //     suppress all paste actions when the target is a link.
        //   * Non-X11 systems do not paste when the user middle-clicks, so the paste suppression
        //     must be self-resetting.
        //   * On non-X11 systems, middle click should continue to open the link in a new tab.
        //     Suppressing the middle click here in the 'auxclick' handler (via e.preventDefault())
        //     would break that behavior.
        suppressPasteOnLink = scheduler.setTimeout(() => { suppressPasteOnLink = null; }, 0);
      }
    });

    $(root).on('paste', (e) => {
      if (suppressPasteOnLink != null && (e.target.a || e.target.localName === 'a')) {
        scheduler.clearTimeout(suppressPasteOnLink);
        suppressPasteOnLink = null;
        e.preventDefault();
        return;
      }

      // Call paste hook
      hooks.callAll('acePaste', {
        editorInfo,
        rep,
        documentAttributeManager,
        e,
      });
    });

    // We reference document here, this is because if we don't this will expose a bug
    // in Google Chrome.  This bug will cause the last character on the last line to
    // not fire an event when dropped into..
    $(document).on('drop', (e) => {
      if (e.target.a || e.target.localName === 'a') {
        e.preventDefault();
      }

      // Bug fix: when user drags some content and drop it far from its origin, we
      // need to merge the changes into a single changeset. So mark origin with <style>,
      // in order to make content be observed by incorporateUserChanges() (see
      // observeSuspiciousNodes() for more info)
      const selection = getSelection();
      if (selection) {
        const firstLineSelected = topLevel(selection.startPoint.node);
        const lastLineSelected = topLevel(selection.endPoint.node);

        const lineBeforeSelection = firstLineSelected.previousSibling;
        const lineAfterSelection = lastLineSelected.nextSibling;

        const neighbor = lineBeforeSelection || lineAfterSelection;
        neighbor.appendChild(document.createElement('style'));
      }

      // Call drop hook
      hooks.callAll('aceDrop', {
        editorInfo,
        rep,
        documentAttributeManager,
        e,
      });
    });

    $(document.documentElement).on('compositionstart', handleCompositionEvent);
    $(document.documentElement).on('compositionend', handleCompositionEvent);
  };

  const topLevel = (n) => {
    if ((!n) || n === root) return null;
    while (n.parentNode !== root) {
      n = n.parentNode;
    }
    return n;
  };

  const getSelectionPointX = (point) => {
    // doesn't work in wrap-mode
    const node = point.node;
    const index = point.index;
    const leftOf = (n) => n.offsetLeft;
    const rightOf = (n) => n.offsetLeft + n.offsetWidth;

    if (!isNodeText(node)) {
      if (index === 0) return leftOf(node);
      else return rightOf(node);
    } else {
      // we can get bounds of element nodes, so look for those.
      // allow consecutive text nodes for robustness.
      let charsToLeft = index;
      let charsToRight = node.nodeValue.length - index;
      let n;
      for (n = node.previousSibling; n &&
          isNodeText(n); n = n.previousSibling) {
        charsToLeft += n.nodeValue;
      }
      const leftEdge = (n ? rightOf(n) : leftOf(node.parentNode));
      for (n = node.nextSibling; n && isNodeText(n); n = n.nextSibling) charsToRight += n.nodeValue;
      const rightEdge = (n ? leftOf(n) : rightOf(node.parentNode));
      const frac = (charsToLeft / (charsToLeft + charsToRight));
      const pixLoc = leftEdge + frac * (rightEdge - leftEdge);
      return Math.round(pixLoc);
    }
  };

  const getInnerHeight = () => {
    const win = outerWin;
    const odoc = win.document;
    let h;
    if (browser.opera) h = win.innerHeight;
    else h = odoc.documentElement.clientHeight;
    if (h) return h;

    // deal with case where iframe is hidden, hope that
    // style.height of iframe container is set in px
    return Number(editorInfo.frame.parentNode.style.height.replace(/[^0-9]/g, '') || 0);
  };

  const getInnerWidth = () => {
    const win = outerWin;
    const odoc = win.document;
    return odoc.documentElement.clientWidth;
  };

  const scrollXHorizontallyIntoView = (pixelX) => {
    const win = outerWin;
    const distInsideLeft = pixelX - win.scrollX;
    const distInsideRight = win.scrollX + getInnerWidth() - pixelX;
    if (distInsideLeft < 0) {
      win.scrollBy(distInsideLeft, 0);
    } else if (distInsideRight < 0) {
      win.scrollBy(-distInsideRight + 1, 0);
    }
  };

  const scrollSelectionIntoView = () => {
    if (!rep.selStart) return;
    fixView();
    const innerHeight = getInnerHeight();
    scroll.scrollNodeVerticallyIntoView(rep, innerHeight);
    if (!doesWrap) {
      const browserSelection = getSelection();
      if (browserSelection) {
        const focusPoint = (
          browserSelection.focusAtStart ? browserSelection.startPoint : browserSelection.endPoint
        );
        const selectionPointX = getSelectionPointX(focusPoint);
        scrollXHorizontallyIntoView(selectionPointX);
        fixView();
      }
    }
  };

  const listAttributeName = 'list';

  const getLineListType = (lineNum) => documentAttributeManager
      .getAttributeOnLine(lineNum, listAttributeName);
  editorInfo.ace_getLineListType = getLineListType;


  const doInsertList = (type) => {
    if (!(rep.selStart && rep.selEnd)) {
      return;
    }

    const firstLine = rep.selStart[0];
    const lastLine = Math.max(firstLine, rep.selEnd[0] - ((rep.selEnd[1] === 0) ? 1 : 0));

    let allLinesAreList = true;
    for (let n = firstLine; n <= lastLine; n++) {
      const listType = getLineListType(n);
      if (!listType || listType.slice(0, type.length) !== type) {
        allLinesAreList = false;
        break;
      }
    }

    const mods = [];
    for (let n = firstLine; n <= lastLine; n++) {
      // var t = '';
      let level = 0;
      let togglingOn = true;
      const listType = /([a-z]+)([0-9]+)/.exec(getLineListType(n));

      // Used to outdent if ol is removed
      if (allLinesAreList) {
        togglingOn = false;
      }

      if (listType) {
        // t = listType[1];
        level = Number(listType[2]);
      }
      const t = getLineListType(n);

      if (t === listType) togglingOn = false;

      if (togglingOn) {
        mods.push([n, allLinesAreList ? `indent${level}` : (t ? type + level : `${type}1`)]);
      } else {
        // scrap the entire indentation and list type
        if (level === 1) { // if outdending but are the first item in the list then outdent
          setLineListType(n, ''); // outdent
        }
        // else change to indented not bullet
        if (level > 1) {
          setLineListType(n, ''); // remove bullet
          setLineListType(n, `indent${level}`); // in/outdent
        }
      }
    }

    _.each(mods, (mod) => {
      setLineListType(mod[0], mod[1]);
    });
  };

  const doInsertUnorderedList = () => {
    doInsertList('bullet');
  };
  const doInsertOrderedList = () => {
    doInsertList('number');
  };
  editorInfo.ace_doInsertUnorderedList = doInsertUnorderedList;
  editorInfo.ace_doInsertOrderedList = doInsertOrderedList;


  // We apply the height of a line in the doc body, to the corresponding sidediv line number
  const updateLineNumbers = () => {
    if (!currentCallStack || currentCallStack && !currentCallStack.domClean) return;

    // Refs #4228, to avoid layout trashing, we need to first calculate all the heights,
    // and then apply at once all new height to div elements
    const lineHeights = [];
    let docLine = doc.body.firstChild;
    let currentLine = 0;
    let h = null;

    // First loop to calculate the heights from doc body
    while (docLine) {
      if (docLine.nextSibling) {
        if (currentLine === 0) {
          // It's the first line. For line number alignment purposes, its
          // height is taken to be the top offset of the next line. If we
          // didn't do this special case, we would miss out on any top margin
          // included on the first line. The default stylesheet doesn't add
          // extra margins/padding, but plugins might.
          h = docLine.nextSibling.offsetTop - parseInt(
              window.getComputedStyle(doc.body)
                  .getPropertyValue('padding-top').split('px')[0]
          );
        } else {
          h = docLine.nextSibling.offsetTop - docLine.offsetTop;
        }
      } else {
        // last line
        h = (docLine.clientHeight || docLine.offsetHeight);
      }
      lineHeights.push(h);
      docLine = docLine.nextSibling;
      currentLine++;
    }

    let newNumLines = rep.lines.length();
    if (newNumLines < 1) newNumLines = 1;
    let sidebarLine = sideDivInner.firstChild;

    // Apply height to existing sidediv lines
    currentLine = 0;
    while (sidebarLine && currentLine <= lineNumbersShown) {
      if (lineHeights[currentLine]) {
        sidebarLine.style.height = `${lineHeights[currentLine]}px`;
      }
      sidebarLine = sidebarLine.nextSibling;
      currentLine++;
    }

    if (newNumLines !== lineNumbersShown) {
      const container = sideDivInner;
      const odoc = outerWin.document;
      const fragment = odoc.createDocumentFragment();

      // Create missing line and apply height
      while (lineNumbersShown < newNumLines) {
        lineNumbersShown++;
        const div = odoc.createElement('DIV');
        if (lineHeights[currentLine]) {
          div.style.height = `${lineHeights[currentLine]}px`;
        }
        $(div).append($(`<span class='line-number'>${String(lineNumbersShown)}</span>`));
        fragment.appendChild(div);
        currentLine++;
      }
      container.appendChild(fragment);

      // Remove extra lines
      while (lineNumbersShown > newNumLines) {
        container.removeChild(container.lastChild);
        lineNumbersShown--;
      }
    }
  };


  // Init documentAttributeManager
  documentAttributeManager = new AttributeManager(rep, performDocumentApplyChangeset);

  editorInfo.ace_performDocumentApplyAttributesToRange = (...args) => documentAttributeManager.
      setAttributesOnRange(args);

  this.init = () => {
    $(document).ready(() => {
      doc = document; // defined as a var in scope outside
      inCallStack('setup', () => {
        const body = doc.getElementById('innerdocbody');
        root = body; // defined as a var in scope outside
        if (browser.firefox) $(root).addClass('mozilla');
        if (browser.safari) $(root).addClass('safari');
        root.classList.toggle('authorColors', true);
        root.classList.toggle('doesWrap', doesWrap);

        initDynamicCSS();

        enforceEditability();

        // set up dom and rep
        while (root.firstChild) root.removeChild(root.firstChild);
        const oneEntry = createDomLineEntry('');
        doRepLineSplice(0, rep.lines.length(), [oneEntry]);
        insertDomLines(null, [oneEntry.domInfo]);
        rep.alines = Changeset.splitAttributionLines(
            Changeset.makeAttribution('\n'), '\n');

        bindTheEventHandlers();
      });

      hooks.callAll('aceInitialized', {
        editorInfo,
        rep,
        documentAttributeManager,
      });

      scheduler.setTimeout(() => {
        parent.readyFunc(); // defined in code that sets up the inner iframe
      }, 0);
    });
  };
}

exports.init = () => {
  const editor = new Ace2Inner();
  editor.init();
};<|MERGE_RESOLUTION|>--- conflicted
+++ resolved
@@ -2192,13 +2192,9 @@
         const isScrollableEvent = !isPadLoading(currentCallStack.type) &&
             isScrollableEditEvent(currentCallStack.type);
         const innerHeight = getInnerHeight();
-<<<<<<< HEAD
-        scroll.scrollWhenCaretIsInTheLastLineOfViewportWhenNecessary(rep, isScrollableEvent, innerHeight*2);
-=======
         scroll.scrollWhenCaretIsInTheLastLineOfViewportWhenNecessary(
             rep, isScrollableEvent, innerHeight
         );
->>>>>>> c38c34be
       }
 
       return true;
