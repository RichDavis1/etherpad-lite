/**
 * This code is mostly from the old Etherpad. Please help us to comment this code. 
 * This helps other people to understand this code better and helps them to improve it.
 * TL;DR COMMENTS ON THIS FILE ARE HIGHLY APPRECIATED
 */

// THIS FILE IS ALSO AN APPJET MODULE: etherpad.collab.ace.contentcollector
// %APPJET%: import("etherpad.collab.ace.easysync2.Changeset");
// %APPJET%: import("etherpad.admin.plugins");
/**
 * Copyright 2009 Google Inc.
 *
 * Licensed under the Apache License, Version 2.0 (the "License");
 * you may not use this file except in compliance with the License.
 * You may obtain a copy of the License at
 *
 *      http://www.apache.org/licenses/LICENSE-2.0
 *
 * Unless required by applicable law or agreed to in writing, software
 * distributed under the License is distributed on an "AS-IS" BASIS,
 * WITHOUT WARRANTIES OR CONDITIONS OF ANY KIND, either express or implied.
 * See the License for the specific language governing permissions and
 * limitations under the License.
 */

var _MAX_LIST_LEVEL = 16;

var UNorm = require('unorm');
var Changeset = require('./Changeset');
var hooks = require('./pluginfw/hooks');
var _ = require('./underscore');

function sanitizeUnicode(s)
{
  return UNorm.nfc(s);
}

function makeContentCollector(collectStyles, abrowser, apool, domInterface, className2Author)
{
  abrowser = abrowser || {};
  // I don't like the above.

  var dom = domInterface || {
    isNodeText: function(n)
    {
      return (n.nodeType == 3);
    },
    nodeTagName: function(n)
    {
      return n.tagName;
    },
    nodeValue: function(n)
    {
      return n.nodeValue;
    },
    nodeNumChildren: function(n)
    {
      if(n.childNodes == null) return 0;
      return n.childNodes.length;
    },
    nodeChild: function(n, i)
    {
      if(n.childNodes.item == null){
        return n.childNodes[i];
      }
      return n.childNodes.item(i);
    },
    nodeProp: function(n, p)
    {
      return n[p];
    },
    nodeAttr: function(n, a)
    {
      if(n.getAttribute == null) return null;
      return n.getAttribute(a);
    },
    optNodeInnerHTML: function(n)
    {
      return n.innerHTML;
    }
  };

  var _blockElems = {
    "div": 1,
    "p": 1,
    "pre": 1,
    "li": 1
  };

  function isBlockElement(n)
  {
    return !!_blockElems[(dom.nodeTagName(n) || "").toLowerCase()];
  }

  function textify(str)
  {
    return sanitizeUnicode(
    str.replace(/\n/g, '').replace(/[\n\r ]/g, ' ').replace(/\xa0/g, ' ').replace(/\t/g, '        '));
  }

  function getAssoc(node, name)
  {
    return dom.nodeProp(node, "_magicdom_" + name);
  }

  var lines = (function()
  {
    var textArray = [];
    var attribsArray = [];
    var attribsBuilder = null;
    var op = Changeset.newOp('+');
    var self = {
      length: function()
      {
        return textArray.length;
      },
      atColumnZero: function()
      {
        return textArray[textArray.length - 1] === "";
      },
      startNew: function()
      {
        textArray.push("");
        self.flush(true);
        attribsBuilder = Changeset.smartOpAssembler();
      },
      textOfLine: function(i)
      {
        return textArray[i];
      },
      appendText: function(txt, attrString)
      {
        textArray[textArray.length - 1] += txt;
        //dmesg(txt+" / "+attrString);
        op.attribs = attrString;
        op.chars = txt.length;
        attribsBuilder.append(op);
      },
      textLines: function()
      {
        return textArray.slice();
      },
      attribLines: function()
      {
        return attribsArray;
      },
      // call flush only when you're done
      flush: function(withNewline)
      {
        if (attribsBuilder)
        {
          attribsArray.push(attribsBuilder.toString());
          attribsBuilder = null;
        }
      }
    };
    self.startNew();
    return self;
  }());
  var cc = {};

  function _ensureColumnZero(state)
  {
    if (!lines.atColumnZero())
    {
      cc.startNewLine(state);
    }
  }
  var selection, startPoint, endPoint;
  var selStart = [-1, -1],
      selEnd = [-1, -1];
  function _isEmpty(node, state)
  {
    // consider clean blank lines pasted in IE to be empty
    if (dom.nodeNumChildren(node) == 0) return true;
    if (dom.nodeNumChildren(node) == 1 && getAssoc(node, "shouldBeEmpty") && dom.optNodeInnerHTML(node) == "&nbsp;" && !getAssoc(node, "unpasted"))
    {
      if (state)
      {
        var child = dom.nodeChild(node, 0);
        _reachPoint(child, 0, state);
        _reachPoint(child, 1, state);
      }
      return true;
    }
    return false;
  }

  function _pointHere(charsAfter, state)
  {
    var ln = lines.length() - 1;
    var chr = lines.textOfLine(ln).length;
    if (chr == 0 && !_.isEmpty(state.lineAttributes))
    {
      chr += 1; // listMarker
    }
    chr += charsAfter;
    return [ln, chr];
  }

  function _reachBlockPoint(nd, idx, state)
  {
    if (!dom.isNodeText(nd)) _reachPoint(nd, idx, state);
  }

  function _reachPoint(nd, idx, state)
  {
    if (startPoint && nd == startPoint.node && startPoint.index == idx)
    {
      selStart = _pointHere(0, state);
    }
    if (endPoint && nd == endPoint.node && endPoint.index == idx)
    {
      selEnd = _pointHere(0, state);
    }
  }
  cc.incrementFlag = function(state, flagName)
  {
    state.flags[flagName] = (state.flags[flagName] || 0) + 1;
  }
  cc.decrementFlag = function(state, flagName)
  {
    state.flags[flagName]--;
  }
  cc.incrementAttrib = function(state, attribName)
  {
    if (!state.attribs[attribName])
    {
      state.attribs[attribName] = 1;
    }
    else
    {
      state.attribs[attribName]++;
    }
    _recalcAttribString(state);
  }
  cc.decrementAttrib = function(state, attribName)
  {
    state.attribs[attribName]--;
    _recalcAttribString(state);
  }

  function _enterList(state, listType)
  {
    var oldListType = state.lineAttributes['list'];
    if (listType != 'none')
    {
      state.listNesting = (state.listNesting || 0) + 1;
    }
    
    if(listType === 'none' || !listType ){
      delete state.lineAttributes['list']; 
    }
    else{
      state.lineAttributes['list'] = listType;
    }
    
    _recalcAttribString(state);
    return oldListType;
  }

  function _exitList(state, oldListType)
  {
    if (state.lineAttributes['list'])
    {
      state.listNesting--;
    }
    if (oldListType && oldListType != 'none') { state.lineAttributes['list'] = oldListType; }
    else { delete state.lineAttributes['list']; }
    _recalcAttribString(state);
  }

  function _enterAuthor(state, author)
  {
    var oldAuthor = state.author;
    state.authorLevel = (state.authorLevel || 0) + 1;
    state.author = author;
    _recalcAttribString(state);
    return oldAuthor;
  }

  function _exitAuthor(state, oldAuthor)
  {
    state.authorLevel--;
    state.author = oldAuthor;
    _recalcAttribString(state);
  }

  function _recalcAttribString(state)
  {
    var lst = [];
    for (var a in state.attribs)
    {
      if (state.attribs[a])
      {
        lst.push([a, 'true']);
      }
    }
    if (state.authorLevel > 0)
    {
      var authorAttrib = ['author', state.author];
      if (apool.putAttrib(authorAttrib, true) >= 0)
      {
        // require that author already be in pool
        // (don't add authors from other documents, etc.)
        lst.push(authorAttrib);
      }
    }
    state.attribString = Changeset.makeAttribsString('+', lst, apool);
  }

  function _produceLineAttributesMarker(state)
  {
    // TODO: This has to go to AttributeManager.
    var attributes = [
      ['lmkr', '1'],
      ['insertorder', 'first']
    ].concat(
      _.map(state.lineAttributes,function(value,key){
        return [key, value];
      })
    );
    
    lines.appendText('*', Changeset.makeAttribsString('+', attributes , apool));
  }
  cc.startNewLine = function(state)
  {
    if (state)
    {
      var atBeginningOfLine = lines.textOfLine(lines.length() - 1).length == 0;
      if (atBeginningOfLine && !_.isEmpty(state.lineAttributes))
      {
        _produceLineAttributesMarker(state);
      }
    }
    lines.startNew();
  }
  cc.notifySelection = function(sel)
  {
    if (sel)
    {
      selection = sel;
      startPoint = selection.startPoint;
      endPoint = selection.endPoint;
    }
  };
  cc.doAttrib = function(state, na)
  {
    state.localAttribs = (state.localAttribs || []);
    state.localAttribs.push(na);
    cc.incrementAttrib(state, na);
  };
  cc.collectContent = function(node, state)
  {
    if (!state)
    {
      state = {
        flags: { /*name -> nesting counter*/
        },
        localAttribs: null,
        attribs: { /*name -> nesting counter*/
        },
        attribString: '',
        // lineAttributes maintain a map from attributes to attribute values set on a line
        lineAttributes: {
          /*
          example:
          'list': 'bullet1',
          */
        }
      };
    }
    var localAttribs = state.localAttribs;
    state.localAttribs = null;
    var isBlock = isBlockElement(node);
    var isEmpty = _isEmpty(node, state);
    if (isBlock) _ensureColumnZero(state);
    var startLine = lines.length() - 1;
    _reachBlockPoint(node, 0, state);
    if (dom.isNodeText(node))
    {
      var txt = dom.nodeValue(node);
      var tname = dom.nodeAttr(node.parentNode,"name");

      var txtFromHook = hooks.callAll('collectContentLineText', {
        cc: this,
        state: state,
        tname: tname,
        node:node,
        text:txt,
        styl: null,
        cls: null
      });  
      var txt = (typeof(txtFromHook)=='object'&&txtFromHook.length==0)?dom.nodeValue(node):txtFromHook[0];

      var rest = '';
      var x = 0; // offset into original text
      if (txt.length == 0)
      {
        if (startPoint && node == startPoint.node)
        {
          selStart = _pointHere(0, state);
        }
        if (endPoint && node == endPoint.node)
        {
          selEnd = _pointHere(0, state);
        }
      }
      while (txt.length > 0)
      {
        var consumed = 0;
        if (state.flags.preMode)
        {
          var firstLine = txt.split('\n', 1)[0];
          consumed = firstLine.length + 1;
          rest = txt.substring(consumed);
          txt = firstLine;
        }
        else
        { /* will only run this loop body once */
        }
        if (startPoint && node == startPoint.node && startPoint.index - x <= txt.length)
        {
          selStart = _pointHere(startPoint.index - x, state);
        }
        if (endPoint && node == endPoint.node && endPoint.index - x <= txt.length)
        {
          selEnd = _pointHere(endPoint.index - x, state);
        }
        var txt2 = txt;
        if ((!state.flags.preMode) && /^[\r\n]*$/.exec(txt))
        {
          // prevents textnodes containing just "\n" from being significant
          // in safari when pasting text, now that we convert them to
          // spaces instead of removing them, because in other cases
          // removing "\n" from pasted HTML will collapse words together.
          txt2 = "";
        }
        var atBeginningOfLine = lines.textOfLine(lines.length() - 1).length == 0;
        if (atBeginningOfLine)
        {
          // newlines in the source mustn't become spaces at beginning of line box
          txt2 = txt2.replace(/^\n*/, '');
        }
        if (atBeginningOfLine && !_.isEmpty(state.lineAttributes))
        {
          _produceLineAttributesMarker(state);
        }
        lines.appendText(textify(txt2), state.attribString);
        x += consumed;
        txt = rest;
        if (txt.length > 0)
        {
          cc.startNewLine(state);
        }
      }
    }
    else
    {
      var tname = (dom.nodeTagName(node) || "").toLowerCase();
      if (tname == "br")
      {        
        this.breakLine = true;
        var tvalue = dom.nodeAttr(node, 'value');
        var induceLineBreak = hooks.callAll('collectContentLineBreak', {
          cc: this,
          state: state,
          tname: tname,
          tvalue:tvalue,
          styl: null,
          cls: null
        });       
        var startNewLine= (typeof(induceLineBreak)=='object'&&induceLineBreak.length==0)?true:induceLineBreak[0];
        if(startNewLine){
          cc.startNewLine(state);
        }
      }
      else if (tname == "script" || tname == "style")
      {
        // ignore
      }
      else if (!isEmpty)
      {
        var styl = dom.nodeAttr(node, "style");
        var cls = dom.nodeProp(node, "className");

        var isPre = (tname == "pre");
        if ((!isPre) && abrowser.safari)
        {
          isPre = (styl && /\bwhite-space:\s*pre\b/i.exec(styl));
        }
        if (isPre) cc.incrementFlag(state, 'preMode');
        var oldListTypeOrNull = null;
        var oldAuthorOrNull = null;
        if (collectStyles)
        {
          hooks.callAll('collectContentPre', {
            cc: cc,
            state: state,
            tname: tname,
            styl: styl,
            cls: cls
          });
          if (tname == "b" || (styl && /\bfont-weight:\s*bold\b/i.exec(styl)) || tname == "strong")
          {
            cc.doAttrib(state, "bold");
          }
          if (tname == "i" || (styl && /\bfont-style:\s*italic\b/i.exec(styl)) || tname == "em")
          {
            cc.doAttrib(state, "italic");
          }
          if (tname == "u" || (styl && /\btext-decoration:\s*underline\b/i.exec(styl)) || tname == "ins")
          {
            cc.doAttrib(state, "underline");
          }
          if (tname == "s" || (styl && /\btext-decoration:\s*line-through\b/i.exec(styl)) || tname == "del")
          {
            cc.doAttrib(state, "strikethrough");
          }
          if (tname == "ul" || tname == "ol")
          {
            if(node.attribs){
              var type = node.attribs.class;
            }else{
              var type = null;
            }
            var rr = cls && /(?:^| )list-([a-z]+[0-9]+)\b/.exec(cls);
            // lists do not need to have a type, so before we make a wrong guess, check if we find a better hint within the node's children
            if(!rr && !type){
              for (var i in node.children){
                if(node.children[i] && node.children[i].name=='ul'){
                  type = node.children[i].attribs.class
                  if(type){
                    break
                  }
                }
              }
            }
            if(rr && rr[1]){
              type = rr[1]
            } else {
              if(tname == "ul"){
                if((type && type.match("indent")) || (node.attribs && node.attribs.class && node.attribs.class.match("indent"))){
                  type = "indent"
                } else {
                  type = "bullet"
                }
              } else {
                type = "number"
              }
              type = type + String(Math.min(_MAX_LIST_LEVEL, (state.listNesting || 0) + 1));
            }
            oldListTypeOrNull = (_enterList(state, type) || 'none');
          }
          else if ((tname == "div" || tname == "p") && cls && cls.match(/(?:^| )ace-line\b/))
          {
            oldListTypeOrNull = (_enterList(state, type) || 'none');
          }
          if (className2Author && cls)
          {
            var classes = cls.match(/\S+/g);
            if (classes && classes.length > 0)
            {
              for (var i = 0; i < classes.length; i++)
              {
                var c = classes[i];
                var a = className2Author(c);
                if (a)
                {
                  oldAuthorOrNull = (_enterAuthor(state, a) || 'none');
                  break;
                }
              }
            }
          }
        }

        var nc = dom.nodeNumChildren(node);
        for (var i = 0; i < nc; i++)
        {
          var c = dom.nodeChild(node, i);
          cc.collectContent(c, state);
        }

        if (collectStyles)
        {
          hooks.callAll('collectContentPost', {
            cc: cc,
            state: state,
            tname: tname,
            styl: styl,
            cls: cls
          });
        }

        if (isPre) cc.decrementFlag(state, 'preMode');
        if (state.localAttribs)
        {
          for (var i = 0; i < state.localAttribs.length; i++)
          {
            cc.decrementAttrib(state, state.localAttribs[i]);
          }
        }
        if (oldListTypeOrNull)
        {
          _exitList(state, oldListTypeOrNull);
        }
        if (oldAuthorOrNull)
        {
          _exitAuthor(state, oldAuthorOrNull);
        }
      }
    }
    if (!abrowser.msie)
    {
      _reachBlockPoint(node, 1, state);
    }
    if (isBlock)
    {
      if (lines.length() - 1 == startLine)
      {
        cc.startNewLine(state);
      }
      else
      {
        _ensureColumnZero(state);
      }
    }
<<<<<<< HEAD

    if (abrowser.msie)
=======
    if (browser.msie)
>>>>>>> 7237a3b7
    {
      // in IE, a point immediately after a DIV appears on the next line
      _reachBlockPoint(node, 1, state);
    }
    state.localAttribs = localAttribs;
  };
  // can pass a falsy value for end of doc
  cc.notifyNextNode = function(node)
  {
    // an "empty block" won't end a line; this addresses an issue in IE with
    // typing into a blank line at the end of the document.  typed text
    // goes into the body, and the empty line div still looks clean.
    // it is incorporated as dirty by the rule that a dirty region has
    // to end a line.
    if ((!node) || (isBlockElement(node) && !_isEmpty(node)))
    {
      _ensureColumnZero(null);
    }
  };
  // each returns [line, char] or [-1,-1]
  var getSelectionStart = function()
    {
      return selStart;
      };
  var getSelectionEnd = function()
    {
      return selEnd;
      };

  // returns array of strings for lines found, last entry will be "" if
  // last line is complete (i.e. if a following span should be on a new line).
  // can be called at any point
  cc.getLines = function()
  {
    return lines.textLines();
  };

  cc.finish = function()
  {
    lines.flush();
    var lineAttribs = lines.attribLines();
    var lineStrings = cc.getLines();

    lineStrings.length--;
    lineAttribs.length--;

    var ss = getSelectionStart();
    var se = getSelectionEnd();

    function fixLongLines()
    {
      // design mode does not deal with with really long lines!
      var lineLimit = 2000; // chars
      var buffer = 10; // chars allowed over before wrapping
      var linesWrapped = 0;
      var numLinesAfter = 0;
      for (var i = lineStrings.length - 1; i >= 0; i--)
      {
        var oldString = lineStrings[i];
        var oldAttribString = lineAttribs[i];
        if (oldString.length > lineLimit + buffer)
        {
          var newStrings = [];
          var newAttribStrings = [];
          while (oldString.length > lineLimit)
          {
            //var semiloc = oldString.lastIndexOf(';', lineLimit-1);
            //var lengthToTake = (semiloc >= 0 ? (semiloc+1) : lineLimit);
            var lengthToTake = lineLimit;
            newStrings.push(oldString.substring(0, lengthToTake));
            oldString = oldString.substring(lengthToTake);
            newAttribStrings.push(Changeset.subattribution(oldAttribString, 0, lengthToTake));
            oldAttribString = Changeset.subattribution(oldAttribString, lengthToTake);
          }
          if (oldString.length > 0)
          {
            newStrings.push(oldString);
            newAttribStrings.push(oldAttribString);
          }

          function fixLineNumber(lineChar)
          {
            if (lineChar[0] < 0) return;
            var n = lineChar[0];
            var c = lineChar[1];
            if (n > i)
            {
              n += (newStrings.length - 1);
            }
            else if (n == i)
            {
              var a = 0;
              while (c > newStrings[a].length)
              {
                c -= newStrings[a].length;
                a++;
              }
              n += a;
            }
            lineChar[0] = n;
            lineChar[1] = c;
          }
          fixLineNumber(ss);
          fixLineNumber(se);
          linesWrapped++;
          numLinesAfter += newStrings.length;

          newStrings.unshift(i, 1);
          lineStrings.splice.apply(lineStrings, newStrings);
          newAttribStrings.unshift(i, 1);
          lineAttribs.splice.apply(lineAttribs, newAttribStrings);
        }
      }
      return {
        linesWrapped: linesWrapped,
        numLinesAfter: numLinesAfter
      };
    }
    var wrapData = fixLongLines();

    return {
      selStart: ss,
      selEnd: se,
      linesWrapped: wrapData.linesWrapped,
      numLinesAfter: wrapData.numLinesAfter,
      lines: lineStrings,
      lineAttribs: lineAttribs
    };
  }

  return cc;
}

exports.sanitizeUnicode = sanitizeUnicode;
exports.makeContentCollector = makeContentCollector;<|MERGE_RESOLUTION|>--- conflicted
+++ resolved
@@ -626,12 +626,7 @@
         _ensureColumnZero(state);
       }
     }
-<<<<<<< HEAD
-
     if (abrowser.msie)
-=======
-    if (browser.msie)
->>>>>>> 7237a3b7
     {
       // in IE, a point immediately after a DIV appears on the next line
       _reachBlockPoint(node, 1, state);
