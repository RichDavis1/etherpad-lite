/**
 * This code is mostly from the old Etherpad. Please help us to comment this code. 
 * This helps other people to understand this code better and helps them to improve it.
 * TL;DR COMMENTS ON THIS FILE ARE HIGHLY APPRECIATED
 */

// THIS FILE IS ALSO AN APPJET MODULE: etherpad.collab.ace.domline
// %APPJET%: import("etherpad.admin.plugins");
/**
 * Copyright 2009 Google Inc.
 *
 * Licensed under the Apache License, Version 2.0 (the "License");
 * you may not use this file except in compliance with the License.
 * You may obtain a copy of the License at
 *
 *      http://www.apache.org/licenses/LICENSE-2.0
 *
 * Unless required by applicable law or agreed to in writing, software
 * distributed under the License is distributed on an "AS-IS" BASIS,
 * WITHOUT WARRANTIES OR CONDITIONS OF ANY KIND, either express or implied.
 * See the License for the specific language governing permissions and
 * limitations under the License.
 */

// requires: top
// requires: plugins
// requires: undefined

var Security = require('./security');
var hooks = require('./pluginfw/hooks');
var _ = require('./underscore');
var lineAttributeMarker = require('./linestylefilter').lineAttributeMarker;
var noop = function(){};


var domline = {};

domline.addToLineClass = function(lineClass, cls)
{
  // an "empty span" at any point can be used to add classes to
  // the line, using line:className.  otherwise, we ignore
  // the span.
  cls.replace(/\S+/g, function(c)
  {
    if (c.indexOf("line:") == 0)
    {
      // add class to line
      lineClass = (lineClass ? lineClass + ' ' : '') + c.substring(5);
    }
  });
  return lineClass;
}

// if "document" is falsy we don't create a DOM node, just
// an object with innerHTML and className
domline.createDomLine = function(nonEmpty, doesWrap, optBrowser, optDocument)
{
  var result = {
    node: null,
    appendSpan: noop,
    prepareForAdd: noop,
    notifyAdded: noop,
    clearSpans: noop,
    finishUpdate: noop,
    lineMarker: 0
  };

  var browser = (optBrowser || {});
  var document = optDocument;

  if (document)
  {
    result.node = document.createElement("div");
  }
  else
  {
    result.node = {
      innerHTML: '',
      className: ''
    };
  }

  var html = [];
  var preHtml = '', 
  postHtml = '';
  var curHTML = null;

  function processSpaces(s)
  {
    return domline.processSpaces(s, doesWrap);
  }

  var perTextNodeProcess = (doesWrap ? _.identity : processSpaces);
  var perHtmlLineProcess = (doesWrap ? processSpaces : _.identity);
  var lineClass = 'ace-line';
  result.appendSpan = function(txt, cls)
  {
    var processedMarker = false;
    // Handle lineAttributeMarker, if present
    if (cls.indexOf(lineAttributeMarker) >= 0)
    {
      var listType = /(?:^| )list:(\S+)/.exec(cls);
      var start = /(?:^| )start:(\S+)/.exec(cls);

      _.map(hooks.callAll("aceDomLinePreProcessLineAttributes", {
        domline: domline,
        cls: cls
      }), function(modifier)
      {
        preHtml += modifier.preHtml;
        postHtml += modifier.postHtml;
        processedMarker |= modifier.processedMarker;
      });

      if (listType)
      {
        listType = listType[1];
        if (listType)
        {
          if(listType.indexOf("number") < 0)
          {
            if(!preHtml){
              preHtml = '<ul class="list-' + Security.escapeHTMLAttribute(listType) + '"><li>';
              postHtml = '</li></ul>';
            }else{
              preHtml += '<ul class="list-' + Security.escapeHTMLAttribute(listType) + '"><li>';
              postHtml = '</li></ul>' + postHtml;
            }
          }
          else
          {
            if(start){ // is it a start of a list with more than one item in?
              if(start[1] == 1){ // if its the first one at this level?
                lineClass = lineClass + " " + "list-start-" + listType; // Add start class to DIV node
              }
              if(!preHtml){
                preHtml = '<ol start='+start[1]+' class="list-' + Security.escapeHTMLAttribute(listType) + '"><li>';
              }else{
                preHtml += '<ol start='+start[1]+' class="list-' + Security.escapeHTMLAttribute(listType) + '"><li>';
              }
            }else{
               if(!preHtml){
                 preHtml = '<ol class="list-' + Security.escapeHTMLAttribute(listType) + '"><li>'; // Handles pasted contents into existing lists
               }else{
                 preHtml += '<ol class="list-' + Security.escapeHTMLAttribute(listType) + '"><li>'; // Handles pasted contents into existing lists
               }
            }
            if(!postHtml){
              postHtml = '</li></ol>';
            }else{
              postHtml = '</li></ol>';
            }
          }
        } 
        processedMarker = true;
      }
      _.map(hooks.callAll("aceDomLineProcessLineAttributes", {
        domline: domline,
        cls: cls
      }), function(modifier)
      {
        preHtml += modifier.preHtml;
        postHtml += modifier.postHtml;
        processedMarker |= modifier.processedMarker;
      });
      if( processedMarker ){
        result.lineMarker += txt.length;
        return; // don't append any text
      } 
    }
    var href = null;
    var simpleTags = null;
    if (cls.indexOf('url') >= 0)
    {
      cls = cls.replace(/(^| )url:(\S+)/g, function(x0, space, url)
      {
        href = url;
        return space + "url";
      });
    }
    if (cls.indexOf('tag') >= 0)
    {
      cls = cls.replace(/(^| )tag:(\S+)/g, function(x0, space, tag)
      {
        if (!simpleTags) simpleTags = [];
        simpleTags.push(tag.toLowerCase());
        return space + tag;
      });
    }

    var extraOpenTags = "";
    var extraCloseTags = "";

    _.map(hooks.callAll("aceCreateDomLine", {
      domline: domline,
      cls: cls
    }), function(modifier)
    {
      cls = modifier.cls;
      extraOpenTags = extraOpenTags + modifier.extraOpenTags;
      extraCloseTags = modifier.extraCloseTags + extraCloseTags;
    });

    if ((!txt) && cls)
    {
      lineClass = domline.addToLineClass(lineClass, cls);
    }
    else if (txt)
    {
      if (href)
      {
        if(!~href.indexOf("://") && !~href.indexOf("mailto:")) // if the url doesn't include a protocol prefix, assume http
        {
          href = "http://"+href;
        }
        extraOpenTags = extraOpenTags + '<a href="' + Security.escapeHTMLAttribute(href) + '">';
        extraCloseTags = '</a>' + extraCloseTags;
      }
      if (simpleTags)
      {
        simpleTags.sort();
        extraOpenTags = extraOpenTags + '<' + simpleTags.join('><') + '>';
        simpleTags.reverse();
        extraCloseTags = '</' + simpleTags.join('></') + '>' + extraCloseTags;
      }
      html.push('<span class="', Security.escapeHTMLAttribute(cls || ''), '">', extraOpenTags, perTextNodeProcess(Security.escapeHTML(txt)), extraCloseTags, '</span>');
    }
  };
  result.clearSpans = function()
  {
    html = [];
    lineClass = ''; // non-null to cause update
    result.lineMarker = 0;
  };

  function writeHTML()
  {
    var newHTML = perHtmlLineProcess(html.join(''));
    if (!newHTML)
    {
      if ((!document) || (!optBrowser))
      {
        newHTML += '&nbsp;';
      }
      else if (!browser.msie)
      {
        newHTML += '<br/>';
      }
    }
    if (nonEmpty)
    {
      newHTML = (preHtml || '') + newHTML + (postHtml || '');
    }
    html = preHtml = postHtml = ''; // free memory
    if (newHTML !== curHTML)
    {
      curHTML = newHTML;
      result.node.innerHTML = curHTML;
    }
    if (lineClass !== null) result.node.className = lineClass;
<<<<<<< HEAD
=======

>>>>>>> 69401068
    hooks.callAll("acePostWriteDomLineHTML", {
      node: result.node
    });
  }
  result.prepareForAdd = writeHTML;
  result.finishUpdate = writeHTML;
  result.getInnerHTML = function()
  {
    return curHTML || '';
  };
  return result;
};

domline.processSpaces = function(s, doesWrap)
{
  if (s.indexOf("<") < 0 && !doesWrap)
  {
    // short-cut
    return s.replace(/ /g, '&nbsp;');
  }
  var parts = [];
  s.replace(/<[^>]*>?| |[^ <]+/g, function(m)
  {
    parts.push(m);
  });
  if (doesWrap)
  {
    var endOfLine = true;
    var beforeSpace = false;
    // last space in a run is normal, others are nbsp,
    // end of line is nbsp
    for (var i = parts.length - 1; i >= 0; i--)
    {
      var p = parts[i];
      if (p == " ")
      {
        if (endOfLine || beforeSpace) parts[i] = '&nbsp;';
        endOfLine = false;
        beforeSpace = true;
      }
      else if (p.charAt(0) != "<")
      {
        endOfLine = false;
        beforeSpace = false;
      }
    }
    // beginning of line is nbsp
    for (var i = 0; i < parts.length; i++)
    {
      var p = parts[i];
      if (p == " ")
      {
        parts[i] = '&nbsp;';
        break;
      }
      else if (p.charAt(0) != "<")
      {
        break;
      }
    }
  }
  else
  {
    for (var i = 0; i < parts.length; i++)
    {
      var p = parts[i];
      if (p == " ")
      {
        parts[i] = '&nbsp;';
      }
    }
  }
  return parts.join('');
};

exports.domline = domline;<|MERGE_RESOLUTION|>--- conflicted
+++ resolved
@@ -258,10 +258,7 @@
       result.node.innerHTML = curHTML;
     }
     if (lineClass !== null) result.node.className = lineClass;
-<<<<<<< HEAD
-=======
-
->>>>>>> 69401068
+
     hooks.callAll("acePostWriteDomLineHTML", {
       node: result.node
     });
