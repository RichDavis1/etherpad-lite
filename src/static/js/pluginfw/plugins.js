exports.isClient = typeof global != "object";

var _;

if (!exports.isClient) {
  var npm = require("npm/lib/npm.js");
  var readInstalled = require("./read-installed.js");
  var relativize = require("npm/lib/utils/relativize.js");
  var readJson = require("npm/lib/utils/read-json.js");
  var path = require("path");
  var async = require("async");
  var fs = require("fs");
  var tsort = require("./tsort");
  var util = require("util");
<<<<<<< HEAD
  var extend = require("node.extend");
=======
  _ = require("underscore");
}else{
  var $, jQuery
  $ = jQuery = require("ep_etherpad-lite/static/js/rjquery").$;
  _ = require("ep_etherpad-lite/static/js/underscore");
  
>>>>>>> beec69ac
}

exports.prefix = 'ep_';
exports.loaded = false;
exports.plugins = {};
exports.parts = [];
exports.hooks = {};

exports.ensure = function (cb) {
  if (!exports.loaded)
    exports.update(cb);
  else
    cb();
}

exports.formatPlugins = function () {
  return _.keys(exports.plugins).join(", ");
}

exports.formatParts = function () {
  return _.map(exports.parts, function (part) { return part.full_name; }).join("\n");
}

exports.formatHooks = function () {
  var res = [];
  _.chain(exports.hooks).keys().forEach(function (hook_name) {
    _.forEach(exports.hooks[hook_name], function (hook) {
      res.push(hook.hook_name + ": " + hook.hook_fn_name + " from " + hook.part.full_name);
    });
  });
  return res.join("\n");
}

exports.loadFn = function (path) {
  var x = path.split(":");
  var fn = require(x[0]);
  _.each(x[1].split("."), function (name) {
    fn = fn[name];
  });
  return fn;
}

exports.extractHooks = function (parts, hook_set_name) {
  var hooks = {};
  _.each(parts,function (part) {
    _.chain(part[hook_set_name] || {}).keys().each(function (hook_name) {
      if (hooks[hook_name] === undefined) hooks[hook_name] = [];
      var hook_fn_name = part[hook_set_name][hook_name];
      var hook_fn = exports.loadFn(part[hook_set_name][hook_name]);
      if (hook_fn) {
        hooks[hook_name].push({"hook_name": hook_name, "hook_fn": hook_fn, "hook_fn_name": hook_fn_name, "part": part});
      } else {
	console.error("Unable to load hook function for " + part.full_name + " for hook " + hook_name + ": " + part.hooks[hook_name]);
      }	
    });
  });
  return hooks;
}


if (exports.isClient) {
  exports.update = function (cb) {
    jQuery.getJSON('/pluginfw/plugin-definitions.json', function(data) {
      exports.plugins = data.plugins;
      exports.parts = data.parts;
      exports.hooks = exports.extractHooks(exports.parts, "client_hooks");
      exports.loaded = true;
      cb();
     }).error(function(xhr, s, err){
       console.error("Failed to load plugin-definitions: " + err);
       cb();
     });
  }
} else {

exports.update = function (cb) {
  exports.getPackages(function (er, packages) {
    var parts = [];
    var plugins = {};
    // Load plugin metadata ep.json
    async.forEach(
      Object.keys(packages),
      function (plugin_name, cb) {
        exports.loadPlugin(packages, plugin_name, plugins, parts, cb);
      },
      function (err) {
	exports.plugins = plugins;
        exports.parts = exports.sortParts(parts);
        exports.hooks = exports.extractHooks(exports.parts, "hooks");
	exports.loaded = true;
        cb(err);
      }
    );
  });
}

exports.getPackages = function (cb) {
  // Load list of installed NPM packages, flatten it to a list, and filter out only packages with names that
  var dir = path.resolve(npm.dir, '..');
  readInstalled(dir, function (er, data) {
    if (er) cb(er, null);
    var packages = {};
    function flatten(deps) {
      _.chain(deps).keys().each(function (name) {
        if (name.indexOf(exports.prefix) == 0) {
          packages[name] = extend({}, deps[name]);
          // Delete anything that creates loops so that the plugin
          // list can be sent as JSON to the web client
          delete packages[name].dependencies;
          delete packages[name].parent;
	}
	if (deps[name].dependencies !== undefined)
	  flatten(deps[name].dependencies);
      });
    }
    var tmp = {};
    tmp[data.name] = data;
    flatten(tmp);
    cb(null, packages);
  });
}

exports.loadPlugin = function (packages, plugin_name, plugins, parts, cb) {
  var plugin_path = path.resolve(packages[plugin_name].path, "ep.json");
  fs.readFile(
    plugin_path,
    function (er, data) {
      if (er) {
	console.error("Unable to load plugin definition file " + plugin_path);
        return cb();
      }
      try {
        var plugin = JSON.parse(data);
	plugin.package = packages[plugin_name];
	plugins[plugin_name] = plugin;
	_.each(plugin.parts, function (part) {
	  part.plugin = plugin_name;
	  part.full_name = plugin_name + "/" + part.name;
	  parts[part.full_name] = part;
	});
      } catch (ex) {
	console.error("Unable to parse plugin definition file " + plugin_path + ": " + ex.toString());
      }
      cb();
    }
  );
}

exports.partsToParentChildList = function (parts) {
  var res = [];
  _.chain(parts).keys().forEach(function (name) {
    _.each(parts[name].post || [], function (child_name)  {
      res.push([name, child_name]);
    });
    _.each(parts[name].pre || [], function (parent_name)  {
      res.push([parent_name, name]);
    });
    if (!parts[name].pre && !parts[name].post) {
      res.push([name, ":" + name]); // Include apps with no dependency info
    }
  });
  return res;
}


// Used only in Node, so no need for _
exports.sortParts = function(parts) {
  return tsort(
    exports.partsToParentChildList(parts)
  ).filter(
    function (name) { return parts[name] !== undefined; }
  ).map(
    function (name) { return parts[name]; }
  );
};

}<|MERGE_RESOLUTION|>--- conflicted
+++ resolved
@@ -12,16 +12,12 @@
   var fs = require("fs");
   var tsort = require("./tsort");
   var util = require("util");
-<<<<<<< HEAD
   var extend = require("node.extend");
-=======
   _ = require("underscore");
 }else{
   var $, jQuery
   $ = jQuery = require("ep_etherpad-lite/static/js/rjquery").$;
   _ = require("ep_etherpad-lite/static/js/underscore");
-  
->>>>>>> beec69ac
 }
 
 exports.prefix = 'ep_';
