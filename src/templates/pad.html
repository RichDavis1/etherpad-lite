<%
  var settings = require("ep_etherpad-lite/node/utils/Settings");
%>
<!doctype html>
<html>

        <title>Etherpad Lite</title>

        <meta charset="utf-8">
        <meta name="robots" content="noindex, nofollow">
        <meta name="viewport" content="width=device-width, initial-scale=1, maximum-scale=1, user-scalable=0">

        <% e.begin_block("styles"); %>
        <link href="../static/css/pad.css" rel="stylesheet">
        <link href="../static/custom/pad.css" rel="stylesheet">
        <style title="dynamicsyntax"></style>
        <% e.end_block(); %>

        <!-- head and body had been removed intentionally -->

        <% e.begin_block("body"); %>
        <div id="editbar" class="toolbar">
            <ul class="menu_left">
<<<<<<< HEAD
	        <% e.begin_block("editbarMenuLeft"); %>
		    <li id="bold" onClick="window.pad&amp;&amp;pad.editbarClick('bold');return false">
			<a class="buttonicon buttonicon-bold" title="Bold (ctrl-B)"></a>
		    </li>
		    <li id="italic" onClick="window.pad&amp;&amp;pad.editbarClick('italic'); return false;">
			<a class="buttonicon buttonicon-italic" title="Italics (ctrl-I)"></a>
		    </li>
		    <li id="underline" onClick="window.pad&amp;&amp;pad.editbarClick('underline');return false;" >
			<a class="buttonicon buttonicon-underline" title="Underline (ctrl-U)"></a>
		    </li>
		    <li id="strikethrough" onClick="window.pad&amp;&amp;pad.editbarClick('strikethrough');return false;">
			<a class="buttonicon buttonicon-strikethrough" title="Strikethrough"></a>
		    </li>
		    <li class="separator"></li>
		    <li id="oderedlist" onClick="window.pad&amp;&amp;pad.editbarClick('insertorderedlist');return false;">
			<a class="buttonicon buttonicon-insertorderedlist" title="Toggle Ordered List"></a>
		    </li>
		    <li id="unoderedlist" onClick="window.pad&amp;&amp;pad.editbarClick('insertunorderedlist');return false;">
			<a class="buttonicon buttonicon-insertunorderedlist" title="Toggle Bullet List"></a>
		    </li>
		    <li id="indent" onClick="window.pad&amp;&amp;pad.editbarClick('indent');return false;">
			<a class="buttonicon buttonicon-indent" title="Indent"></a>
		    </li>
		    <li id="outdent" onClick="window.pad&amp;&amp;pad.editbarClick('outdent');return false;">
			<a class="buttonicon buttonicon-outdent" title="Unindent"></a>
		    </li>
		    <li class="separator"></li>
		    <li id="undo" onClick="window.pad&amp;&amp;pad.editbarClick('undo');return false;">
			<a class="buttonicon buttonicon-undo" title="Undo (ctrl-Z)"></a>
		    </li>
		    <li id="redo" onClick="window.pad&amp;&amp;pad.editbarClick('redo');return false;">
			<a class="buttonicon buttonicon-redo" title="Redo (ctrl-Y)"></a>
		    </li>
		    <li class="separator"></li>
		    <li id="clearAuthorship" onClick="window.pad&amp;&amp;pad.editbarClick('clearauthorship');return false;">
			<a class="buttonicon buttonicon-clearauthorship" title="Clear Authorship Colors"></a>
		    </li>
            <% e.end_block(); %>
            </ul>    
            <ul class="menu_right">
	        <% e.begin_block("editbarMenuRight"); %>
                    <li onClick="window.pad&amp;&amp;pad.editbarClick('savedRevision');return false;">
                        <a id="settingslink" title="Mark this revision as a saved revision">
                            <div class="buttonicon buttonicon-savedRevision"></div>
                        </a>
                    </li>
		    <li id="settingslink" onClick="window.pad&amp;&amp;pad.editbarClick('settings');return false;">
			<a class="buttonicon buttonicon-settings" id="settingslink" title="Settings of this pad"></a>
		    </li>
		    <li id="importexportlink" onClick="window.pad&amp;&amp;pad.editbarClick('import_export');return false;">
			<a class="buttonicon buttonicon-import_export" id="exportlink" title="Import/Export from/to different document formats"></a>
		    </li>
		    <li id="embedlink" onClick="window.pad&amp;&amp;pad.editbarClick('embed');return false;" >
			<a class="buttonicon buttonicon-embed" id="embedlink" title="Share and Embed this pad"></a>
		    </li>
		    <li class="separator"></li>
		    <li id="timesliderlink" onClick="document.location = document.location.pathname+ '/timeslider'">
			<a class="buttonicon buttonicon-history" title="Show the history of this pad"></a>
		    </li>
		    <li id="usericon" onClick="window.pad&amp;&amp;pad.editbarClick('showusers');return false;" title="Show connected users">
			<span class="buttonicon buttonicon-showusers" id="usericonback"></span>
			<span id="online_count">1</span>
		    </li>
            <% e.end_block(); %>
=======
                <% e.begin_block("editbarMenuLeft"); %>
                <li id="bold" onClick="window.pad&amp;&amp;pad.editbarClick('bold');return false">
                    <a class="buttonicon buttonicon-bold" title="Bold (ctrl-B)"></a>
                </li>
                <li id="italic" onClick="window.pad&amp;&amp;pad.editbarClick('italic'); return false;">
                    <a class="buttonicon buttonicon-italic" title="Italics (ctrl-I)"></a>
                </li>
                <li id="underline" onClick="window.pad&amp;&amp;pad.editbarClick('underline');return false;" >
                    <a class="buttonicon buttonicon-underline" title="Underline (ctrl-U)"></a>
                </li>
                <li id="strikethrough" onClick="window.pad&amp;&amp;pad.editbarClick('strikethrough');return false;">
                    <a class="buttonicon buttonicon-strikethrough" title="Strikethrough"></a>
                </li>
                <li class="separator"></li>
                <li id="oderedlist" onClick="window.pad&amp;&amp;pad.editbarClick('insertorderedlist');return false;">
                    <a class="buttonicon buttonicon-insertorderedlist" title="Toggle Ordered List"></a>
                </li>
                <li id="unoderedlist" onClick="window.pad&amp;&amp;pad.editbarClick('insertunorderedlist');return false;">
                    <a class="buttonicon buttonicon-insertunorderedlist" title="Toggle Bullet List"></a>
                </li>
                <li id="indent" onClick="window.pad&amp;&amp;pad.editbarClick('indent');return false;">
                    <a class="buttonicon buttonicon-indent" title="Indent"></a>
                </li>
                <li id="outdent" onClick="window.pad&amp;&amp;pad.editbarClick('outdent');return false;">
                    <a class="buttonicon buttonicon-outdent" title="Unindent"></a>
                </li>
                <li class="separator"></li>
                <li id="undo" onClick="window.pad&amp;&amp;pad.editbarClick('undo');return false;">
                    <a class="buttonicon buttonicon-undo" title="Undo (ctrl-Z)"></a>
                </li>
                <li id="redo" onClick="window.pad&amp;&amp;pad.editbarClick('redo');return false;">
                    <a class="buttonicon buttonicon-redo" title="Redo (ctrl-Y)"></a>
                </li>
                <li class="separator"></li>
                <li id="clearAuthorship" onClick="window.pad&amp;&amp;pad.editbarClick('clearauthorship');return false;">
                    <a class="buttonicon buttonicon-clearauthorship" title="Clear Authorship Colors"></a>
                </li>
                <% e.end_block(); %>
            </ul>
            <ul class="menu_right">
                <% e.begin_block("editbarMenuRight"); %>
                <li id="settingslink" onClick="window.pad&amp;&amp;pad.editbarClick('settings');return false;">
                    <a class="buttonicon buttonicon-settings" title="Settings of this pad"></a>
                </li>
                <li id="importexportlink" onClick="window.pad&amp;&amp;pad.editbarClick('import_export');return false;">
                    <a class="buttonicon buttonicon-import_export" title="Import/Export from/to different document formats"></a>
                </li>
                <li id="embedlink" onClick="window.pad&amp;&amp;pad.editbarClick('embed');return false;">
                    <a class="buttonicon buttonicon-embed" title="Share and Embed this pad"></a>
                </li>
                <li id="revisionlink" onClick="window.pad&amp;&amp;pad.editbarClick('savedRevision');return false;">
                    <a class="buttonicon buttonicon-savedRevision" title="Mark this revision as a saved revision"></a>
                </li>
                <li class="separator"></li>
                <li id="timesliderlink" onClick="document.location = document.location.pathname+ '/timeslider'">
                    <a class="buttonicon buttonicon-history" title="Show the history of this pad"></a>
                </li>
                <li id="usericon" onClick="window.pad&amp;&amp;pad.editbarClick('showusers');return false;" title="Show connected users">
                <span class="buttonicon buttonicon-showusers" id="usericonback"></span>
                <span id="online_count">1</span>
                </li>
                <% e.end_block(); %>
>>>>>>> 96eb8ac0
            </ul>
        </div>

        <div id="users">
            <div id="connectionstatus"></div>
            <div id="myuser">
                <div id="mycolorpicker">
                    <div id="colorpicker"></div>
                    <button id="mycolorpickersave">Save</button>
                    <button id="mycolorpickercancel">Cancel</button>
                    <span id="mycolorpickerpreview" class="myswatchboxhoverable"></span>
                </div>
                <div id="myswatchbox"><div id="myswatch"></div></div>
                <div id="myusernameform"><input type="text" id="myusernameedit" disabled="disabled"></div>
                <div id="mystatusform"><input type="text" id="mystatusedit" disabled="disabled"></div>
            </div>
            <div id="otherusers">
                <div id="guestprompts"></div>
                <table id="otheruserstable" cellspacing="0" cellpadding="0" border="0">
                    <tr><td></td></tr>
                </table>
                <div id="nootherusers"></div>
            </div>
            <div id="userlistbuttonarea"></div>
        </div>

        <div id="editorcontainerbox">
            <div id="editorcontainer"></div>
            <div id="editorloadingbox">Loading...</div>
        </div>

        <div id="settings" class="popup">
            <h1>Pad settings</h1>
            <div class="column">
                <% e.begin_block("mySettings"); %>
                <h2>My view</h2>
                <p>
                    <input type="checkbox" id="options-stickychat" onClick="chat.stickToScreen();">
                    <label for="options-stickychat">Chat always on screen</label>
                </p>
                <p>
                    <input type="checkbox" id="options-colorscheck">
                    <label for="options-colorscheck">Authorship colors</label>
                </p>
                <p>
                    <input type="checkbox" id="options-linenoscheck" checked>
                    <label for="options-linenoscheck">Line numbers</label>
                </p>
                <p>
                    Font type:
                    <select id="viewfontmenu">
                        <option value="normal">Normal</option>
                        <option value="monospace">Monospaced</option>
                    </select>
                </p>
                <% e.end_block(); %>
            </div>
            <div class="column">
                <% e.begin_block("globalSettings"); %>
                <h2>Global view</h2>
                <p>Currently nothing.</p>
                <p class="note">These options affect everyone viewing this pad.</p>
                <% e.end_block(); %>
            </div>
        </div>

        <div id="importexport" class="popup">
            <div class="column">
                <% e.begin_block("importColumn"); %>
                <h2>Import from text file, HTML, PDF, Word, ODT or RTF</h2><br>
                <form id="importform" method="post" action="" target="importiframe" enctype="multipart/form-data">
                    <div class="importformdiv" id="importformfilediv">
                        <input type="file" name="file" size="15" id="importfileinput">
                        <div class="importmessage" id="importmessagefail"></div>
                    </div>
                    <div id="import"></div>
                    <div class="importmessage" id="importmessagesuccess">Successful!</div>
                    <div class="importformdiv" id="importformsubmitdiv">
                        <input type="hidden" name="padId" value="blpmaXT35R">
                        <span class="nowrap">
                            <input type="submit" name="submit" value="Import Now" disabled="disabled" id="importsubmitinput">
                            <img alt="" id="importstatusball" src="../static/img/loading.gif" align="top">
                            <img alt="" id="importarrow" src="../static/img/leftarrow.png" align="top">
                        </span>
                    </div>
                </form>
                <% e.end_block(); %>
            </div>
            <div class="column">
                <h2>Export current pad as</h2>
                <% e.begin_block("exportColumn"); %>
                <a id="exporthtmla" target="_blank" class="exportlink"><div class="exporttype" id="exporthtml">HTML</div></a>
                <a id="exportplaina" target="_blank" class="exportlink"><div class="exporttype" id="exportplain">Plain text</div></a>
                <a id="exportworda" target="_blank" class="exportlink"><div class="exporttype" id="exportword">Microsoft Word</div></a>
                <a id="exportpdfa" target="_blank" class="exportlink"><div class="exporttype" id="exportpdf">PDF</div></a>
                <a id="exportopena" target="_blank" class="exportlink"><div class="exporttype" id="exportopen">OpenDocument</div></a>
                <a id="exportdokuwikia" target="_blank" class="exportlink"><div class="exporttype" id="exportdokuwiki">DokuWiki text</div></a>
                <a id="exportwordlea" target="_blank" onClick="padimpexp.export2Wordle();return false;" class="exportlink"><div class="exporttype" id="exportwordle">Wordle</div></a>
                <% e.end_block(); %>
            </div>
        </div>

        <div id="embed" class="popup">
            <% e.begin_block("embedPopup"); %>
            <div id="embedreadonly" class="right">
                <input type="checkbox" id="readonlyinput" onClick="padeditbar.setEmbedLinks();">
                <label for="readonlyinput">Read only</label>
            </div>
            <h1>Share this pad</h1>
            <div id="linkcode">
                <h2>Link</h2>
                <input id="linkinput" type="text" value="">
            </div>
            <br>
            <div id="embedcode">
                <h2>Embed URL</h2>
                <input id="embedinput" type="text" value="">
            </div>
            <br>
            <div id="qrcode">
                <h2>QR code</h2>
                <div id="qr_center"><img id="embedreadonlyqr"></div>
            </div>
            <% e.end_block(); %>
        </div>

        <div id="chatthrob"></div>

        <div id="chaticon" title="Open the chat for this pad" onclick="chat.show();return false;">
            <span id="chatlabel">Chat</span>
            <span class="buttonicon buttonicon-chat"></span>
            <span id="chatcounter">0</span>
        </div>

        <div id="chatbox">
            <div id="titlebar"><span id ="titlelabel">Chat</span><a id="titlecross" onClick="chat.hide();return false;">-&nbsp;</a></div>
            <div id="chattext" class="authorColors"></div>
            <div id="chatinputbox">
                <form>
                    <input id="chatinput" type="text" maxlength="140">
                </form>
            </div>
        </div>

        <div id="focusprotector">&nbsp;</div>

        <div id="modaloverlay">
            <div id="modaloverlay-inner"></div>
        </div>

        <div id="mainmodals">
            <% e.begin_block("modals"); %>
            <div id="connectionbox" class="modaldialog">
                <div id="connectionboxinner" class="modaldialog-inner">
                    <div class="connecting">Connecting...</div>
                    <div class="reconnecting">Reestablishing connection...</div>
                    <div class="disconnected">
                        <h2 class="h2_disconnect">Disconnected.</h2>
                        <h2 class="h2_userdup">Opened in another window.</h2>
                        <h2 class="h2_unauth">No Authorization.</h2>
                        <div id="disconnected_looping">
                            <p><b>We're having trouble talking to the EtherPad lite synchronization server.</b> You may be connecting through an incompatible firewall or proxy server.</p>
                        </div>
                        <div id="disconnected_initsocketfail">
                            <p><b>We were unable to connect to the EtherPad lite synchronization server.</b> This may be due to an incompatibility with your web browser or internet connection.</p>
                        </div>
                        <div id="disconnected_userdup">
                            <p><b>You seem to have opened this pad in another browser window.</b> If you'd like to use this window instead, you can reconnect.</p>
                        </div>
                        <div id="disconnected_unknown">
                            <p><b>Lost connection with the EtherPad lite synchronization server.</b> This may be due to a loss of network connectivity.</p>
                        </div>
                        <div id="disconnected_slowcommit">
                            <p><b>Server not responding.</b> This may be due to network connectivity issues or high load on the server.</p>
                        </div>
                        <div id="disconnected_unauth">
                            <p>Your browser's credentials or permissions have changed while viewing this pad. Try reconnecting.</p>
                        </div>
                        <div id="disconnected_deleted">
                            <p>This pad was deleted.</p>
                        </div>
                        <div id="reconnect_advise">
                            <p>If this continues to happen, please let us know</p>
                        </div>
                        <div id="reconnect_form">
                            <button id="forcereconnect">Reconnect Now</button>
                        </div>
                    </div>
                </div>
                <form id="reconnectform" method="post" action="/ep/pad/reconnect" accept-charset="UTF-8" style="display: none;">
                    <input type="hidden" class="padId" name="padId">
                    <input type="hidden" class="diagnosticInfo" name="diagnosticInfo">
                    <input type="hidden" class="missedChanges" name="missedChanges">
                </form>
            </div>
            <% e.end_block(); %>
        </div>
<<<<<<< HEAD
        <% e.end_block(); %>
=======
>>>>>>> 96eb8ac0

        <% e.begin_block("scripts"); %>
        <script type="text/javascript" src="../static/js/require-kernel.js"></script>
        <script type="text/javascript" src="../static/js/jquery.js"></script>
        <script type="text/javascript" src="../socket.io/socket.io.js"></script>
        <script type="text/javascript" src="../javascripts/lib/ep_etherpad-lite/static/js/pad.js?callback=require.define"></script>
        <script type="text/javascript">
            document.domain = document.domain;
            var clientVars = {};
            (function () {
              
              
              var pathComponents = location.pathname.split('/');
              
              // Strip 'p' and the padname from the pathname and set as baseURL
              var baseURL = pathComponents.slice(0,pathComponents.length-2).join('/') + '/';
                            
              require.setRootURI(baseURL + "javascripts/src");
              require.setLibraryURI(baseURL + "javascripts/lib");
              require.setGlobalKeyPath("require");

              var plugins = require('ep_etherpad-lite/static/js/pluginfw/plugins');
              plugins.baseURL = baseURL;
              plugins.update(function () {
                var pad = require('ep_etherpad-lite/static/js/pad');
                pad.baseURL = baseURL;
                pad.init();
              });

              /* TODO: These globals shouldn't exist. */
              pad = require('ep_etherpad-lite/static/js/pad').pad;
              chat = require('ep_etherpad-lite/static/js/chat').chat;
              padeditbar = require('ep_etherpad-lite/static/js/pad_editbar').padeditbar;
              padimpexp = require('ep_etherpad-lite/static/js/pad_impexp').padimpexp;
            }());
        </script>
        <% e.end_block(); %>
</html><|MERGE_RESOLUTION|>--- conflicted
+++ resolved
@@ -21,72 +21,6 @@
         <% e.begin_block("body"); %>
         <div id="editbar" class="toolbar">
             <ul class="menu_left">
-<<<<<<< HEAD
-	        <% e.begin_block("editbarMenuLeft"); %>
-		    <li id="bold" onClick="window.pad&amp;&amp;pad.editbarClick('bold');return false">
-			<a class="buttonicon buttonicon-bold" title="Bold (ctrl-B)"></a>
-		    </li>
-		    <li id="italic" onClick="window.pad&amp;&amp;pad.editbarClick('italic'); return false;">
-			<a class="buttonicon buttonicon-italic" title="Italics (ctrl-I)"></a>
-		    </li>
-		    <li id="underline" onClick="window.pad&amp;&amp;pad.editbarClick('underline');return false;" >
-			<a class="buttonicon buttonicon-underline" title="Underline (ctrl-U)"></a>
-		    </li>
-		    <li id="strikethrough" onClick="window.pad&amp;&amp;pad.editbarClick('strikethrough');return false;">
-			<a class="buttonicon buttonicon-strikethrough" title="Strikethrough"></a>
-		    </li>
-		    <li class="separator"></li>
-		    <li id="oderedlist" onClick="window.pad&amp;&amp;pad.editbarClick('insertorderedlist');return false;">
-			<a class="buttonicon buttonicon-insertorderedlist" title="Toggle Ordered List"></a>
-		    </li>
-		    <li id="unoderedlist" onClick="window.pad&amp;&amp;pad.editbarClick('insertunorderedlist');return false;">
-			<a class="buttonicon buttonicon-insertunorderedlist" title="Toggle Bullet List"></a>
-		    </li>
-		    <li id="indent" onClick="window.pad&amp;&amp;pad.editbarClick('indent');return false;">
-			<a class="buttonicon buttonicon-indent" title="Indent"></a>
-		    </li>
-		    <li id="outdent" onClick="window.pad&amp;&amp;pad.editbarClick('outdent');return false;">
-			<a class="buttonicon buttonicon-outdent" title="Unindent"></a>
-		    </li>
-		    <li class="separator"></li>
-		    <li id="undo" onClick="window.pad&amp;&amp;pad.editbarClick('undo');return false;">
-			<a class="buttonicon buttonicon-undo" title="Undo (ctrl-Z)"></a>
-		    </li>
-		    <li id="redo" onClick="window.pad&amp;&amp;pad.editbarClick('redo');return false;">
-			<a class="buttonicon buttonicon-redo" title="Redo (ctrl-Y)"></a>
-		    </li>
-		    <li class="separator"></li>
-		    <li id="clearAuthorship" onClick="window.pad&amp;&amp;pad.editbarClick('clearauthorship');return false;">
-			<a class="buttonicon buttonicon-clearauthorship" title="Clear Authorship Colors"></a>
-		    </li>
-            <% e.end_block(); %>
-            </ul>    
-            <ul class="menu_right">
-	        <% e.begin_block("editbarMenuRight"); %>
-                    <li onClick="window.pad&amp;&amp;pad.editbarClick('savedRevision');return false;">
-                        <a id="settingslink" title="Mark this revision as a saved revision">
-                            <div class="buttonicon buttonicon-savedRevision"></div>
-                        </a>
-                    </li>
-		    <li id="settingslink" onClick="window.pad&amp;&amp;pad.editbarClick('settings');return false;">
-			<a class="buttonicon buttonicon-settings" id="settingslink" title="Settings of this pad"></a>
-		    </li>
-		    <li id="importexportlink" onClick="window.pad&amp;&amp;pad.editbarClick('import_export');return false;">
-			<a class="buttonicon buttonicon-import_export" id="exportlink" title="Import/Export from/to different document formats"></a>
-		    </li>
-		    <li id="embedlink" onClick="window.pad&amp;&amp;pad.editbarClick('embed');return false;" >
-			<a class="buttonicon buttonicon-embed" id="embedlink" title="Share and Embed this pad"></a>
-		    </li>
-		    <li class="separator"></li>
-		    <li id="timesliderlink" onClick="document.location = document.location.pathname+ '/timeslider'">
-			<a class="buttonicon buttonicon-history" title="Show the history of this pad"></a>
-		    </li>
-		    <li id="usericon" onClick="window.pad&amp;&amp;pad.editbarClick('showusers');return false;" title="Show connected users">
-			<span class="buttonicon buttonicon-showusers" id="usericonback"></span>
-			<span id="online_count">1</span>
-		    </li>
-            <% e.end_block(); %>
-=======
                 <% e.begin_block("editbarMenuLeft"); %>
                 <li id="bold" onClick="window.pad&amp;&amp;pad.editbarClick('bold');return false">
                     <a class="buttonicon buttonicon-bold" title="Bold (ctrl-B)"></a>
@@ -149,7 +83,6 @@
                 <span id="online_count">1</span>
                 </li>
                 <% e.end_block(); %>
->>>>>>> 96eb8ac0
             </ul>
         </div>
 
@@ -347,10 +280,7 @@
             </div>
             <% e.end_block(); %>
         </div>
-<<<<<<< HEAD
         <% e.end_block(); %>
-=======
->>>>>>> 96eb8ac0
 
         <% e.begin_block("scripts"); %>
         <script type="text/javascript" src="../static/js/require-kernel.js"></script>
