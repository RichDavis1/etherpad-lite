/**
 * This is the Socket.IO Router. It routes the Messages between the 
 * components of the Server. The components are at the moment: pad and timeslider
 */

/*
 * 2011 Peter 'Pita' Martischka (Primary Technology Ltd)
 *
 * Licensed under the Apache License, Version 2.0 (the "License");
 * you may not use this file except in compliance with the License.
 * You may obtain a copy of the License at
 *
 *      http://www.apache.org/licenses/LICENSE-2.0
 *
 * Unless required by applicable law or agreed to in writing, software
 * distributed under the License is distributed on an "AS-IS" BASIS,
 * WITHOUT WARRANTIES OR CONDITIONS OF ANY KIND, either express or implied.
 * See the License for the specific language governing permissions and
 * limitations under the License.
 */

var ERR = require("async-stacktrace");
var log4js = require('log4js');
var messageLogger = log4js.getLogger("message");
var securityManager = require("../db/SecurityManager");
var settings = require('../utils/Settings');

/**
 * Saves all components
 * key is the component name
 * value is the component module
 */ 
var components = {};

var socket;
 
/**
 * adds a component
 */
exports.addComponent = function(moduleName, module)
{
  //save the component
  components[moduleName] = module;
  
  //give the module the socket
  module.setSocketIO(socket);
}

/**
 * sets the socket.io and adds event functions for routing
 */
exports.setSocketIO = function(_socket) {
  //save this socket internaly
  socket = _socket;
  
<<<<<<< HEAD
  socket.sockets.on('connection', function(client) {
    client.set('remoteAddress', client.handshake.address.address);
=======
  socket.sockets.on('connection', function(client)
  {
    if(settings.trustProxy && client.handshake.headers['x-forwarded-for'] !== undefined){
	  	client.set('remoteAddress', client.handshake.headers['x-forwarded-for']);
  	}
  	else{
  		client.set('remoteAddress', client.handshake.address.address);
  	}
>>>>>>> fb0bc310
    var clientAuthorized = false;
    
    //wrap the original send function to log the messages
    client._send = client.send;
    client.send = function(message) {
      messageLogger.debug("to " + client.id + ": " + stringifyWithoutPassword(message));
      client._send(message);
    }
  
    //tell all components about this connect
    for(var i in components) {
      components[i].handleConnect(client);
    } 

    client.on('message', function(message)
    {
      if(message.protocolVersion && message.protocolVersion != 2) {
        messageLogger.warn("Protocolversion header is not correct:" + stringifyWithoutPassword(message));
        return;
      }

      //client is authorized, everything ok
      if(clientAuthorized) {
        handleMessage(client, message);
      } else { //try to authorize the client
        if(message.padId !== undefined && message.sessionID !== undefined && message.token !== undefined && message.password !== undefined) {
          //this message has everything to try an authorization
          securityManager.checkAccess (message.padId, message.sessionID, message.token, message.password,
            function(err, statusObject) {
              ERR(err);

              //access was granted, mark the client as authorized and handle the message
              if(statusObject.accessStatus == "grant") {
                clientAuthorized = true;
                handleMessage(client, message);
              }
              //no access, send the client a message that tell him why
              else {
                messageLogger.warn("Authentication try failed:" + stringifyWithoutPassword(message));
                client.json.send({accessStatus: statusObject.accessStatus});
              }
            }
          );
        } else { //drop message
          messageLogger.warn("Dropped message cause of bad permissions:" + stringifyWithoutPassword(message));
        }
      }
    });

    client.on('disconnect', function()
    {
      //tell all components about this disconnect
      for(var i in components)
      {
        components[i].handleDisconnect(client);
      }
    });
  });
}

//try to handle the message of this client
function handleMessage(client, message)
{

  if(message.component && components[message.component]) {
    //check if component is registered in the components array
    if(components[message.component]) {
      messageLogger.debug("from " + client.id + ": " + stringifyWithoutPassword(message));
      components[message.component].handleMessage(client, message);
    }
  } else {
    messageLogger.error("Can't route the message:" + stringifyWithoutPassword(message));
  }
} 

//returns a stringified representation of a message, removes the password
//this ensures there are no passwords in the log
function stringifyWithoutPassword(message)
{
  var newMessage = {};
  
  for(var i in message)
  {
    if(i == "password" && message[i] != null)
      newMessage["password"] = "xxx";
    else
      newMessage[i]=message[i];
  }
  
  return JSON.stringify(newMessage);
}<|MERGE_RESOLUTION|>--- conflicted
+++ resolved
@@ -53,10 +53,6 @@
   //save this socket internaly
   socket = _socket;
   
-<<<<<<< HEAD
-  socket.sockets.on('connection', function(client) {
-    client.set('remoteAddress', client.handshake.address.address);
-=======
   socket.sockets.on('connection', function(client)
   {
     if(settings.trustProxy && client.handshake.headers['x-forwarded-for'] !== undefined){
@@ -65,7 +61,6 @@
   	else{
   		client.set('remoteAddress', client.handshake.address.address);
   	}
->>>>>>> fb0bc310
     var clientAuthorized = false;
     
     //wrap the original send function to log the messages
