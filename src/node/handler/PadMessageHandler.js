/**
 * The MessageHandler handles all Messages that comes from Socket.IO and controls the sessions 
 */ 

/*
 * Copyright 2009 Google Inc., 2011 Peter 'Pita' Martischka (Primary Technology Ltd)
 *
 * Licensed under the Apache License, Version 2.0 (the "License");
 * you may not use this file except in compliance with the License.
 * You may obtain a copy of the License at
 *
 *      http://www.apache.org/licenses/LICENSE-2.0
 *
 * Unless required by applicable law or agreed to in writing, software
 * distributed under the License is distributed on an "AS-IS" BASIS,
 * WITHOUT WARRANTIES OR CONDITIONS OF ANY KIND, either express or implied.
 * See the License for the specific language governing permissions and
 * limitations under the License.
 */


var ERR = require("async-stacktrace");
var async = require("async");
var padManager = require("../db/PadManager");
var Changeset = require("ep_etherpad-lite/static/js/Changeset");
var AttributePool = require("ep_etherpad-lite/static/js/AttributePool");
var AttributeManager = require("ep_etherpad-lite/static/js/AttributeManager");
var authorManager = require("../db/AuthorManager");
var readOnlyManager = require("../db/ReadOnlyManager");
var settings = require('../utils/Settings');
var securityManager = require("../db/SecurityManager");
var plugins = require("ep_etherpad-lite/static/js/pluginfw/plugins.js");
var log4js = require('log4js');
var messageLogger = log4js.getLogger("message");
var accessLogger = log4js.getLogger("access");
var _ = require('underscore');
var hooks = require("ep_etherpad-lite/static/js/pluginfw/hooks.js");
var channels = require("channels");
var stats = require('../stats');

/**
 * A associative array that saves informations about a session
 * key = sessionId
 * values = padId, readonlyPadId, readonly, author, rev
 *   padId = the real padId of the pad
 *   readonlyPadId = The readonly pad id of the pad
 *   readonly = Wether the client has only read access (true) or read/write access (false)
 *   rev = That last revision that was send to this client
 *   author = the author name of this session
 */
var sessioninfos = {};
exports.sessioninfos = sessioninfos;

// Measure total amount of users
stats.gauge('totalUsers', function() {
  return Object.keys(socketio.sockets.sockets).length
})

/**
 * A changeset queue per pad that is processed by handleUserChanges()
 */
var padChannels = new channels.channels(handleUserChanges);

/**
 * Saves the Socket class we need to send and recieve data from the client
 */
var socketio;

/**
 * This Method is called by server.js to tell the message handler on which socket it should send
 * @param socket_io The Socket
 */
exports.setSocketIO = function(socket_io)
{
  socketio=socket_io;
}

/**
 * Handles the connection of a new user
 * @param client the new client
 */
exports.handleConnect = function(client)
{
  stats.meter('connects').mark();

  //Initalize sessioninfos for this new session
  sessioninfos[client.id]={};
}

/**
 * Kicks all sessions from a pad
 * @param client the new client
 */
exports.kickSessionsFromPad = function(padID)
{
  //skip if there is nobody on this pad
  if(socketio.sockets.clients(padID).length == 0)
    return;

  //disconnect everyone from this pad
  socketio.sockets.in(padID).json.send({disconnect:"deleted"});
}

/**
 * Handles the disconnection of a user
 * @param client the client that leaves
 */
exports.handleDisconnect = function(client)
{  
  stats.meter('disconnects').mark();
  
  //save the padname of this session
  var session = sessioninfos[client.id];
  
  //if this connection was already etablished with a handshake, send a disconnect message to the others
  if(session && session.author)
  {
    client.get('remoteAddress', function(er, ip) {
      accessLogger.info('[LEAVE] Pad "'+session.padId+'": Author "'+session.author+'" on client '+client.id+' with IP "'+ip+'" left the pad')
    })

    //get the author color out of the db
    authorManager.getAuthorColorId(session.author, function(err, color)
    {
      ERR(err);
      
      //prepare the notification for the other users on the pad, that this user left
      var messageToTheOtherUsers = {
        "type": "COLLABROOM",
        "data": {
          type: "USER_LEAVE",
          userInfo: {
            "ip": "127.0.0.1",
            "colorId": color,
            "userAgent": "Anonymous",
            "userId": session.author
          }
        }
      };
      
      //Go trough all user that are still on the pad, and send them the USER_LEAVE message
      client.broadcast.to(session.padId).json.send(messageToTheOtherUsers);
    }); 
  }
  
<<<<<<< HEAD
  client.get('remoteAddress', function(er, ip) {
    //Anonymize the IP address if IP logging is disabled
    if(settings.disableIPlogging) {
      ip = 'ANONYMOUS';
    }

    accessLogger.info('[LEAVE] Pad "'+session.padId+'": Author "'+session.author+'" on client '+client.id+' with IP "'+ip+'" left the pad')
  })
  
=======
>>>>>>> 5bce9bc3
  //Delete the sessioninfos entrys of this session
  delete sessioninfos[client.id]; 
}

/**
 * Handles a message from a user
 * @param client the client that send this message
 * @param message the message from the client
 */
exports.handleMessage = function(client, message)
{ 
  if(message == null)
  {
    return;
  }
  if(!message.type)
  {
    return;
  }
  if(!sessioninfos[client.id]) {
    messageLogger.warn("Dropped message from an unknown connection.")
    return;
  }

  var handleMessageHook = function(callback){
    var dropMessage = false;
    // Call handleMessage hook. If a plugin returns null, the message will be dropped. Note that for all messages 
    // handleMessage will be called, even if the client is not authorized
    hooks.aCallAll("handleMessage", { client: client, message: message }, function ( err, messages ) {
      if(ERR(err, callback)) return;
      _.each(messages, function(newMessage){
        if ( newMessage === null ) {
          dropMessage = true;
        }
      });
      
      // If no plugins explicitly told us to drop the message, its ok to proceed
      if(!dropMessage){ callback() };
    });
  }

  var finalHandler = function () {
    //Check what type of message we get and delegate to the other methodes
    if(message.type == "CLIENT_READY") {
      handleClientReady(client, message);
    } else if(message.type == "CHANGESET_REQ") {
      handleChangesetRequest(client, message);
    } else if(message.type == "COLLABROOM") {
      if (sessioninfos[client.id].readonly) {
        messageLogger.warn("Dropped message, COLLABROOM for readonly pad");
      } else if (message.data.type == "USER_CHANGES") {
        stats.counter('pendingEdits').inc()
        padChannels.emit(message.padId, {client: client, message: message});// add to pad queue
      } else if (message.data.type == "USERINFO_UPDATE") {
        handleUserInfoUpdate(client, message);
      } else if (message.data.type == "CHAT_MESSAGE") {
        handleChatMessage(client, message);
      } else if (message.data.type == "GET_CHAT_MESSAGES") {
        handleGetChatMessages(client, message);
      } else if (message.data.type == "SAVE_REVISION") {
        handleSaveRevisionMessage(client, message);
      } else if (message.data.type == "CLIENT_MESSAGE" &&
                 message.data.payload != null &&
                 message.data.payload.type == "suggestUserName") {
        handleSuggestUserName(client, message);
      } else {
        messageLogger.warn("Dropped message, unknown COLLABROOM Data  Type " + message.data.type);
      }
    } else {
      messageLogger.warn("Dropped message, unknown Message Type " + message.type);
    }
  };

  if (message) {
    async.series([
      handleMessageHook,
      //check permissions
      function(callback)
      {
        // client tried to auth for the first time (first msg from the client)
        if(message.type == "CLIENT_READY") {
          // Remember this information since we won't
          // have the cookie in further socket.io messages.
          // This information will be used to check if
          // the sessionId of this connection is still valid
          // since it could have been deleted by the API.
          sessioninfos[client.id].auth =
          {
            sessionID: message.sessionID,
            padID: message.padId,
            token : message.token,
            password: message.password
          };
        }

        // Note: message.sessionID is an entirely different kind of
        // session from the sessions we use here! Beware!
        // FIXME: Call our "sessions" "connections".
        // FIXME: Use a hook instead
        // FIXME: Allow to override readwrite access with readonly

        // FIXME: A message might arrive but wont have an auth object, this is obviously bad so we should deny it
        // Simulate using the load testing tool
        if(!sessioninfos[client.id].auth){
          console.error("Auth was never applied to a session.  If you are using the stress-test tool then restart Etherpad and the Stress test tool.")
          callback();
        }else{
          var auth = sessioninfos[client.id].auth;
          var checkAccessCallback = function(err, statusObject)
          {
            if(ERR(err, callback)) return;
 
            //access was granted
            if(statusObject.accessStatus == "grant")
            {
              callback();
            }
            //no access, send the client a message that tell him why
            else
            {
              client.json.send({accessStatus: statusObject.accessStatus})
            }
          };
          //check if pad is requested via readOnly
          if (auth.padID.indexOf("r.") === 0) {
            //Pad is readOnly, first get the real Pad ID
            readOnlyManager.getPadId(auth.padID, function(err, value) {
              ERR(err);
              securityManager.checkAccess(value, auth.sessionID, auth.token, auth.password, checkAccessCallback);
            });
          } else {
            securityManager.checkAccess(auth.padID, auth.sessionID, auth.token, auth.password, checkAccessCallback);
          }
        }
      },
      finalHandler
    ]);
  }
}


/**
 * Handles a save revision message
 * @param client the client that send this message
 * @param message the message from the client
 */
function handleSaveRevisionMessage(client, message){
  var padId = sessioninfos[client.id].padId;
  var userId = sessioninfos[client.id].author;
  
  padManager.getPad(padId, function(err, pad)
  {
    if(ERR(err)) return;
    
    pad.addSavedRevision(pad.head, userId);
  });
}

/**
 * Handles a custom message, different to the function below as it handles objects not strings and you can 
 * direct the message to specific sessionID
 *
 * @param msg {Object} the message we're sending
 * @param sessionID {string} the socketIO session to which we're sending this message
 */
exports.handleCustomObjectMessage = function (msg, sessionID, cb) {
  if(msg.data.type === "CUSTOM"){
    if(sessionID){ // If a sessionID is targeted then send directly to this sessionID
      socketio.sockets.socket(sessionID).json.send(msg); // send a targeted message
    }else{
      socketio.sockets.in(msg.data.payload.padId).json.send(msg); // broadcast to all clients on this pad
    }
  }
  cb(null, {});
}


/**
 * Handles a custom message (sent via HTTP API request)
 *
 * @param padID {Pad} the pad to which we're sending this message
 * @param msg {String} the message we're sending
 */
exports.handleCustomMessage = function (padID, msg, cb) {
  var time = new Date().getTime();
  var msg = {
    type: 'COLLABROOM',
    data: {
      type: msg,
      time: time
    }
  };
  socketio.sockets.in(padID).json.send(msg);

  cb(null, {});
}

/**
 * Handles a Chat Message
 * @param client the client that send this message
 * @param message the message from the client
 */
function handleChatMessage(client, message)
{
  var time = new Date().getTime();
  var userId = sessioninfos[client.id].author;
  var text = message.data.text;
  var padId = sessioninfos[client.id].padId;
  
  var pad;
  var userName;
  
  async.series([
    //get the pad
    function(callback)
    {
      padManager.getPad(padId, function(err, _pad)
      {
        if(ERR(err, callback)) return;
        pad = _pad;
        callback();
      });
    },
    function(callback)
    {
      authorManager.getAuthorName(userId, function(err, _userName)
      {
        if(ERR(err, callback)) return;
        userName = _userName;
        callback();
      });
    },
    //save the chat message and broadcast it
    function(callback)
    {
      //save the chat message
      pad.appendChatMessage(text, userId, time);
      
      var msg = {
        type: "COLLABROOM",
        data: {
                type: "CHAT_MESSAGE",
                userId: userId,
                userName: userName,
                time: time,
                text: text
              }
      };
      
      //broadcast the chat message to everyone on the pad
      socketio.sockets.in(padId).json.send(msg);
      
      callback();
    }
  ], function(err)
  {
    ERR(err);
  });
}

/**
 * Handles the clients request for more chat-messages
 * @param client the client that send this message
 * @param message the message from the client
 */
function handleGetChatMessages(client, message)
{
  if(message.data.start == null)
  {
    messageLogger.warn("Dropped message, GetChatMessages Message has no start!");
    return;
  }
  if(message.data.end == null)
  {
    messageLogger.warn("Dropped message, GetChatMessages Message has no start!");
    return;
  }
  
  var start = message.data.start;
  var end = message.data.end;
  var count = start - count;
  
  if(count < 0 && count > 100)
  {
    messageLogger.warn("Dropped message, GetChatMessages Message, client requested invalid amout of messages!");
    return;
  }
  
  var padId = sessioninfos[client.id].padId;
  var pad;
  
  async.series([
    //get the pad
    function(callback)
    {
      padManager.getPad(padId, function(err, _pad)
      {
        if(ERR(err, callback)) return;
        pad = _pad;
        callback();
      });
    },
    function(callback)
    {
      pad.getChatMessages(start, end, function(err, chatMessages)
      {
        if(ERR(err, callback)) return;
		
        var infoMsg = {
          type: "COLLABROOM",
          data: {
            type: "CHAT_MESSAGES",
            messages: chatMessages
          }
        };
		
        // send the messages back to the client
        client.json.send(infoMsg);
      });
    }]);
}

/**
 * Handles a handleSuggestUserName, that means a user have suggest a userName for a other user
 * @param client the client that send this message
 * @param message the message from the client
 */
function handleSuggestUserName(client, message)
{
  //check if all ok
  if(message.data.payload.newName == null)
  {
    messageLogger.warn("Dropped message, suggestUserName Message has no newName!");
    return;
  }
  if(message.data.payload.unnamedId == null)
  {
    messageLogger.warn("Dropped message, suggestUserName Message has no unnamedId!");
    return;
  }
  
  var padId = sessioninfos[client.id].padId,
      clients = socketio.sockets.clients(padId);
  
  //search the author and send him this message
  for(var i = 0; i < clients.length; i++) {
    var session = sessioninfos[clients[i].id];
    if(session && session.author == message.data.payload.unnamedId) {
      clients[i].json.send(message);
      break;
    }
  }
}

/**
 * Handles a USERINFO_UPDATE, that means that a user have changed his color or name. Anyway, we get both informations
 * @param client the client that send this message
 * @param message the message from the client
 */
function handleUserInfoUpdate(client, message)
{
  //check if all ok
  if(message.data.userInfo == null)
  {
    messageLogger.warn("Dropped message, USERINFO_UPDATE Message has no userInfo!");
    return;
  }
  if(message.data.userInfo.colorId == null)
  {
    messageLogger.warn("Dropped message, USERINFO_UPDATE Message has no colorId!");
    return;
  }
  
  //Find out the author name of this session
  var author = sessioninfos[client.id].author;
  
  //Tell the authorManager about the new attributes
  authorManager.setAuthorColorId(author, message.data.userInfo.colorId);
  authorManager.setAuthorName(author, message.data.userInfo.name);
  
  var padId = sessioninfos[client.id].padId;

  var infoMsg = {
    type: "COLLABROOM",
    data: {
      // The Client doesn't know about USERINFO_UPDATE, use USER_NEWINFO
      type: "USER_NEWINFO",
      userInfo: {
        userId: author,
        //set a null name, when there is no name set. cause the client wants it null
        name: message.data.userInfo.name || null,
        colorId: message.data.userInfo.colorId,
        userAgent: "Anonymous",
        ip: "127.0.0.1",
      }
    }
  };
  
  //Send the other clients on the pad the update message
  client.broadcast.to(padId).json.send(infoMsg);
}

/**
 * Handles a USER_CHANGES message, where the client submits its local
 * edits as a changeset.
 *
 * This handler's job is to update the incoming changeset so that it applies
 * to the latest revision, then add it to the pad, broadcast the changes
 * to all other clients, and send a confirmation to the submitting client.
 *
 * This function is based on a similar one in the original Etherpad.
 *   See https://github.com/ether/pad/blob/master/etherpad/src/etherpad/collab/collab_server.js in the function applyUserChanges()
 *
 * @param client the client that send this message
 * @param message the message from the client
 */
function handleUserChanges(data, cb)
{
  var client = data.client
    , message = data.message

  // This one's no longer pending, as we're gonna process it now
  stats.counter('pendingEdits').dec()

  // Make sure all required fields are present
  if(message.data.baseRev == null)
  {
    messageLogger.warn("Dropped message, USER_CHANGES Message has no baseRev!");
    return cb();
  }
  if(message.data.apool == null)
  {
    messageLogger.warn("Dropped message, USER_CHANGES Message has no apool!");
    return cb();
  }
  if(message.data.changeset == null)
  {
    messageLogger.warn("Dropped message, USER_CHANGES Message has no changeset!");
    return cb();
  }
 
  //get all Vars we need
  var baseRev = message.data.baseRev;
  var wireApool = (new AttributePool()).fromJsonable(message.data.apool);
  var changeset = message.data.changeset;
  // The client might disconnect between our callbacks. We should still
  // finish processing the changeset, so keep a reference to the session.
  var thisSession = sessioninfos[client.id];
      
  var r, apool, pad;

  // Measure time to process edit
  var stopWatch = stats.timer('edits').start();
    
  async.series([
    //get the pad
    function(callback)
    {
      padManager.getPad(thisSession.padId, function(err, value)
      {
        if(ERR(err, callback)) return;
        pad = value;
        callback();
      });
    },
    //create the changeset
    function(callback)
    {
      //ex. _checkChangesetAndPool
  
      try
      {
        // Verify that the changeset has valid syntax and is in canonical form
        Changeset.checkRep(changeset);

        // Verify that the attribute indexes used in the changeset are all
        // defined in the accompanying attribute pool.
        Changeset.eachAttribNumber(changeset, function(n) {
          if (! wireApool.getAttrib(n)) {
            throw new Error("Attribute pool is missing attribute "+n+" for changeset "+changeset);
          }
        });

        // Validate all added 'author' attribs to be the same value as the current user
        var iterator = Changeset.opIterator(Changeset.unpack(changeset).ops)
          , op
        while(iterator.hasNext()) {
          op = iterator.next()
          if(op.opcode != '+') continue;
          op.attribs.split('*').forEach(function(attr) {
            if(!attr) return
            attr = wireApool.getAttrib(attr)
            if(!attr) return
            if('author' == attr[0] && attr[1] != thisSession.author) throw new Error("Trying to submit changes as another author in changeset "+changeset);
          })
        }
        
        //ex. adoptChangesetAttribs
          
        //Afaik, it copies the new attributes from the changeset, to the global Attribute Pool
        changeset = Changeset.moveOpsToNewPool(changeset, wireApool, pad.pool);
      }
      catch(e)
      {
        // There is an error in this changeset, so just refuse it
        client.json.send({disconnect:"badChangeset"});
        stats.meter('failedChangesets').mark();
        return callback(new Error("Can't apply USER_CHANGES, because "+e.message));
      }
        
      //ex. applyUserChanges
      apool = pad.pool;
      r = baseRev;

      // The client's changeset might not be based on the latest revision,
      // since other clients are sending changes at the same time.
      // Update the changeset so that it can be applied to the latest revision.
      //https://github.com/caolan/async#whilst
      async.whilst(
        function() { return r < pad.getHeadRevisionNumber(); },
        function(callback)
        {
          r++;
            
          pad.getRevisionChangeset(r, function(err, c)
          {
            if(ERR(err, callback)) return;

            // At this point, both "c" (from the pad) and "changeset" (from the
            // client) are relative to revision r - 1. The follow function
            // rebases "changeset" so that it is relative to revision r
            // and can be applied after "c".
            try
            {
              changeset = Changeset.follow(c, changeset, false, apool);
            }catch(e){
              client.json.send({disconnect:"badChangeset"});
              stats.meter('failedChangesets').mark();
              return callback(new Error("Can't apply USER_CHANGES, because "+e.message));
            }

            if ((r - baseRev) % 200 == 0) { // don't let the stack get too deep
              async.nextTick(callback);
            } else {
              callback(null);
            }
          });
        },
        //use the callback of the series function
        callback
      );
    },
    //do correction changesets, and send it to all users
    function (callback)
    {
      var prevText = pad.text();
      
      if (Changeset.oldLen(changeset) != prevText.length) 
      {
        client.json.send({disconnect:"badChangeset"});
        stats.meter('failedChangesets').mark();
        return callback(new Error("Can't apply USER_CHANGES "+changeset+" with oldLen " + Changeset.oldLen(changeset) + " to document of length " + prevText.length));
      }
        
      pad.appendRevision(changeset, thisSession.author);
        
      var correctionChangeset = _correctMarkersInPad(pad.atext, pad.pool);
      if (correctionChangeset) {
        pad.appendRevision(correctionChangeset);
      }

      // Make sure the pad always ends with an empty line.
      if (pad.text().lastIndexOf("\n\n") != pad.text().length-2) {
        var nlChangeset = Changeset.makeSplice(pad.text(), pad.text().length-1, 0, "\n");
        pad.appendRevision(nlChangeset);
      }
        
      exports.updatePadClients(pad, function(er) {
        ERR(er)
      });
      callback();
    }
  ], function(err)
  {
    stopWatch.end()
    cb();
    if(err) console.warn(err.stack || err)
  });
}

exports.updatePadClients = function(pad, callback)
{       
  //skip this step if noone is on this pad
  var roomClients = socketio.sockets.clients(pad.id);
  if(roomClients.length==0)
    return callback();
  
  // since all clients usually get the same set of changesets, store them in local cache
  // to remove unnecessary roundtrip to the datalayer
  // TODO: in REAL world, if we're working without datalayer cache, all requests to revisions will be fired
  // BEFORE first result will be landed to our cache object. The solution is to replace parallel processing 
  // via async.forEach with sequential for() loop. There is no real benefits of running this in parallel,
  // but benefit of reusing cached revision object is HUGE
  var revCache = {};

  //go trough all sessions on this pad
  async.forEach(roomClients, function(client, callback)
  {
    var sid = client.id;

    //https://github.com/caolan/async#whilst
    //send them all new changesets
    async.whilst(
      function (){ return sessioninfos[sid] && sessioninfos[sid].rev < pad.getHeadRevisionNumber()},
      function(callback)
      {      
        var r = sessioninfos[sid].rev + 1;

        async.waterfall([
          function(callback) {
            if(revCache[r])
              callback(null, revCache[r]);
            else
              pad.getRevision(r, callback);
          }, 
          function(revision, callback)
          {
            revCache[r] = revision;

            var author = revision.meta.author,
                revChangeset = revision.changeset,
                currentTime = revision.meta.timestamp;

            // next if session has not been deleted
            if(sessioninfos[sid] == null)
              return callback(null);

            if(author == sessioninfos[sid].author)
            {
              client.json.send({"type":"COLLABROOM","data":{type:"ACCEPT_COMMIT", newRev:r}});
            }
            else
            {
              var forWire = Changeset.prepareForWire(revChangeset, pad.pool);
              var wireMsg = {"type":"COLLABROOM",
                             "data":{type:"NEW_CHANGES",
                                     newRev:r,
                                     changeset: forWire.translated,
                                     apool: forWire.pool,
                                     author: author,
                                     currentTime: currentTime,
                                     timeDelta: currentTime - sessioninfos[sid].time
                                    }};        
                           
              client.json.send(wireMsg);
            }

            sessioninfos[sid].time = currentTime;
            sessioninfos[sid].rev = r;

            callback(null);
          }
        ], callback);
      },
      callback
    );
  },callback);  
}

/**
 * Copied from the Etherpad Source Code. Don't know what this method does excatly...
 */
function _correctMarkersInPad(atext, apool) {
  var text = atext.text;

  // collect char positions of line markers (e.g. bullets) in new atext
  // that aren't at the start of a line
  var badMarkers = [];
  var iter = Changeset.opIterator(atext.attribs);
  var offset = 0;
  while (iter.hasNext()) {
    var op = iter.next();
    
    var hasMarker = _.find(AttributeManager.lineAttributes, function(attribute){
      return Changeset.opAttributeValue(op, attribute, apool);
    }) !== undefined;
    
    if (hasMarker) {
      for(var i=0;i<op.chars;i++) {
        if (offset > 0 && text.charAt(offset-1) != '\n') {
          badMarkers.push(offset);
        }
        offset++;
      }
    }
    else {
      offset += op.chars;
    }
  }

  if (badMarkers.length == 0) {
    return null;
  }

  // create changeset that removes these bad markers
  offset = 0;
  var builder = Changeset.builder(text.length);
  badMarkers.forEach(function(pos) {
    builder.keepText(text.substring(offset, pos));
    builder.remove(1);
    offset = pos+1;
  });
  return builder.toString();
}

/**
 * Handles a CLIENT_READY. A CLIENT_READY is the first message from the client to the server. The Client sends his token 
 * and the pad it wants to enter. The Server answers with the inital values (clientVars) of the pad
 * @param client the client that send this message
 * @param message the message from the client
 */
function handleClientReady(client, message)
{
  //check if all ok
  if(!message.token)
  {
    messageLogger.warn("Dropped message, CLIENT_READY Message has no token!");
    return;
  }
  if(!message.padId)
  {
    messageLogger.warn("Dropped message, CLIENT_READY Message has no padId!");
    return;
  }
  if(!message.protocolVersion)
  {
    messageLogger.warn("Dropped message, CLIENT_READY Message has no protocolVersion!");
    return;
  }
  if(message.protocolVersion != 2)
  {
    messageLogger.warn("Dropped message, CLIENT_READY Message has a unknown protocolVersion '" + message.protocolVersion + "'!");
    return;
  }

  var author;
  var authorName;
  var authorColorId;
  var pad;
  var historicalAuthorData = {};
  var currentTime;
  var padIds;

  async.series([
    //Get ro/rw id:s
    function (callback)
    {
      readOnlyManager.getIds(message.padId, function(err, value) {
        if(ERR(err, callback)) return;
        padIds = value;
        callback();
      });
    },
    //check permissions
    function(callback)
    {
      // Note: message.sessionID is an entierly different kind of
      // session from the sessions we use here! Beware! FIXME: Call
      // our "sessions" "connections".
      // FIXME: Use a hook instead
      // FIXME: Allow to override readwrite access with readonly
      securityManager.checkAccess (padIds.padId, message.sessionID, message.token, message.password, function(err, statusObject)
      {
        if(ERR(err, callback)) return;
        
        //access was granted
        if(statusObject.accessStatus == "grant")
        {
          author = statusObject.authorID;
          callback();
        }
        //no access, send the client a message that tell him why
        else
        {
          client.json.send({accessStatus: statusObject.accessStatus})
        }
      });
    }, 
    //get all authordata of this new user, and load the pad-object from the database
    function(callback)
    {
      async.parallel([
        //get colorId and name
        function(callback)
        {
          authorManager.getAuthor(author, function(err, value)
          {
            if(ERR(err, callback)) return;
            authorColorId = value.colorId;
            authorName = value.name;
            callback();
          });
        },
        //get pad
        function(callback)
        {
          padManager.getPad(padIds.padId, function(err, value)
          {
            if(ERR(err, callback)) return;
            pad = value;
            callback();
          });
        }
      ], callback);
    },
    //these db requests all need the pad object (timestamp of latest revission, author data)
    function(callback)
    {
      var authors = pad.getAllAuthors();
      
      async.parallel([
        //get timestamp of latest revission needed for timeslider
        function(callback)
        {
          pad.getRevisionDate(pad.getHeadRevisionNumber(), function(err, date)
          {
            if(ERR(err, callback)) return;
            currentTime = date;
            callback();
          });
        },
        //get all author data out of the database
        function(callback)
        {
          async.forEach(authors, function(authorId, callback)
          {
            authorManager.getAuthor(authorId, function(err, author)
            {
              if(ERR(err, callback)) return;
              historicalAuthorData[authorId] = {name: author.name, colorId: author.colorId}; // Filter author attribs (e.g. don't send author's pads to all clients)
              callback();
            });
          }, callback);
        }
      ], callback);
      
    },
    //glue the clientVars together, send them and tell the other clients that a new one is there
    function(callback)
    {
      //Check that the client is still here. It might have disconnected between callbacks.
      if(sessioninfos[client.id] === undefined)
        return callback();

      //Check if this author is already on the pad, if yes, kick the other sessions!
      var roomClients = socketio.sockets.clients(padIds.padId);
      for(var i = 0; i < roomClients.length; i++) {
        var sinfo = sessioninfos[roomClients[i].id];
        if(sinfo && sinfo.author == author) {
          // fix user's counter, works on page refresh or if user closes browser window and then rejoins
          sessioninfos[roomClients[i].id] = {};
          roomClients[i].leave(padIds.padId);
          roomClients[i].json.send({disconnect:"userdup"});
        }
      }
      
      //Save in sessioninfos that this session belonges to this pad
      sessioninfos[client.id].padId = padIds.padId;
      sessioninfos[client.id].readOnlyPadId = padIds.readOnlyPadId;
      sessioninfos[client.id].readonly = padIds.readonly;
      
      //Log creation/(re-)entering of a pad
      client.get('remoteAddress', function(er, ip) {
        //Anonymize the IP address if IP logging is disabled
        if(settings.disableIPlogging) {
          ip = 'ANONYMOUS';
        }

        if(pad.head > 0) {
          accessLogger.info('[ENTER] Pad "'+padIds.padId+'": Client '+client.id+' with IP "'+ip+'" entered the pad');
        }
        else if(pad.head == 0) {
          accessLogger.info('[CREATE] Pad "'+padIds.padId+'": Client '+client.id+' with IP "'+ip+'" created the pad');
        }
      })

      //If this is a reconnect, we don't have to send the client the ClientVars again
      if(message.reconnect == true)
      {
        //Join the pad and start receiving updates
        client.join(padIds.padId);
        //Save the revision in sessioninfos, we take the revision from the info the client send to us
        sessioninfos[client.id].rev = message.client_rev;
      }
      //This is a normal first connect
      else
      {
        //prepare all values for the wire, there'S a chance that this throws, if the pad is corrupted
        try {
          var atext = Changeset.cloneAText(pad.atext);
          var attribsForWire = Changeset.prepareForWire(atext.attribs, pad.pool);
          var apool = attribsForWire.pool.toJsonable();
          atext.attribs = attribsForWire.translated;
        }catch(e) {
          console.error(e.stack || e)
          client.json.send({disconnect:"corruptPad"});// pull the breaks
          return callback();
        }
        
        // Warning: never ever send padIds.padId to the client. If the
        // client is read only you would open a security hole 1 swedish
        // mile wide...
        var clientVars = {
          "accountPrivs": {
              "maxRevisions": 100
          },
          "initialRevisionList": [],
          "initialOptions": {
              "guestPolicy": "deny"
          },
          "savedRevisions": pad.getSavedRevisions(),
          "collab_client_vars": {
              "initialAttributedText": atext,
              "clientIp": "127.0.0.1",
              "padId": message.padId,
              "historicalAuthorData": historicalAuthorData,
              "apool": apool,
              "rev": pad.getHeadRevisionNumber(),
              "globalPadId": message.padId,
              "time": currentTime,
          },
          "colorPalette": authorManager.getColorPalette(),
          "clientIp": "127.0.0.1",
          "userIsGuest": true,
          "userColor": authorColorId,
          "padId": message.padId,
          "initialTitle": "Pad: " + message.padId,
          "opts": {},
          // tell the client the number of the latest chat-message, which will be 
          // used to request the latest 100 chat-messages later (GET_CHAT_MESSAGES)
          "chatHead": pad.chatHead,
          "numConnectedUsers": roomClients.length,
          "readOnlyId": padIds.readOnlyPadId,
          "readonly": padIds.readonly,
          "serverTimestamp": new Date().getTime(),
          "globalPadId": message.padId,
          "userId": author,
          "abiwordAvailable": settings.abiwordAvailable(), 
          "plugins": {
            "plugins": plugins.plugins,
            "parts": plugins.parts,
          },
          "initialChangesets": [] // FIXME: REMOVE THIS SHIT
        }

        //Add a username to the clientVars if one avaiable
        if(authorName != null)
        {
          clientVars.userName = authorName;
        }
        
        //call the clientVars-hook so plugins can modify them before they get sent to the client
        hooks.aCallAll("clientVars", { clientVars: clientVars, pad: pad }, function ( err, messages ) {
          if(ERR(err, callback)) return;
          
          _.each(messages, function(newVars) {
            //combine our old object with the new attributes from the hook
            for(var attr in newVars) {
              clientVars[attr] = newVars[attr];
            }
          });
        
          //Join the pad and start receiving updates
          client.join(padIds.padId);
          //Send the clientVars to the Client
          client.json.send({type: "CLIENT_VARS", data: clientVars});
          //Save the current revision in sessioninfos, should be the same as in clientVars
          sessioninfos[client.id].rev = pad.getHeadRevisionNumber();
        });
      }
        
      sessioninfos[client.id].author = author;
      
      //prepare the notification for the other users on the pad, that this user joined
      var messageToTheOtherUsers = {
        "type": "COLLABROOM",
        "data": {
          type: "USER_NEWINFO",
          userInfo: {
            "ip": "127.0.0.1",
            "colorId": authorColorId,
            "userAgent": "Anonymous",
            "userId": author
          }
        }
      };
      
      //Add the authorname of this new User, if avaiable
      if(authorName != null)
      {
        messageToTheOtherUsers.data.userInfo.name = authorName;
      }

      // notify all existing users about new user
      client.broadcast.to(padIds.padId).json.send(messageToTheOtherUsers);
      
      //Run trough all sessions of this pad
      async.forEach(socketio.sockets.clients(padIds.padId), function(roomClient, callback)
      {
        var author;

        //Jump over, if this session is the connection session
        if(roomClient.id == client.id)
          return callback();
          
        
        //Since sessioninfos might change while being enumerated, check if the 
        //sessionID is still assigned to a valid session
        if(sessioninfos[roomClient.id] !== undefined)
          author = sessioninfos[roomClient.id].author;
        else // If the client id is not valid, callback();
          return callback();

        async.waterfall([
          //get the authorname & colorId
          function(callback)
          {
            // reuse previously created cache of author's data
            if(historicalAuthorData[author])
              callback(null, historicalAuthorData[author]);
            else
              authorManager.getAuthor(author, callback);
          }, 
          function (authorInfo, callback)
          {
            //Send the new User a Notification about this other user
            var msg = {
              "type": "COLLABROOM",
              "data": {
                type: "USER_NEWINFO",
                userInfo: {
                  "ip": "127.0.0.1",
                  "colorId": authorInfo.colorId,
                  "name": authorInfo.name,
                  "userAgent": "Anonymous",
                  "userId": author
                }
              }
            };
            client.json.send(msg);
          }
        ], callback);
      }, callback);
    }
  ],function(err)
  {
    ERR(err);
  });
}

/**
 * Handles a request for a rough changeset, the timeslider client needs it 
 */
function handleChangesetRequest(client, message)
{
  //check if all ok
  if(message.data == null)
  {
    messageLogger.warn("Dropped message, changeset request has no data!");
    return;
  }
  if(message.padId == null)
  {
    messageLogger.warn("Dropped message, changeset request has no padId!");
    return;
  }
  if(message.data.granularity == null)
  {
    messageLogger.warn("Dropped message, changeset request has no granularity!");
    return;
  }
  if(message.data.start == null)
  {
    messageLogger.warn("Dropped message, changeset request has no start!");
    return;
  }
  if(message.data.requestID == null)
  {
    messageLogger.warn("Dropped message, changeset request has no requestID!");
    return;
  }
  
  var granularity = message.data.granularity;
  var start = message.data.start;
  var end = start + (100 * granularity);
  var padIds;

  async.series([
    function (callback) {
      readOnlyManager.getIds(message.padId, function(err, value) {
        if(ERR(err, callback)) return;
        padIds = value;
        callback();
      });
    },
    function (callback) {
      //build the requested rough changesets and send them back
      getChangesetInfo(padIds.padId, start, end, granularity, function(err, changesetInfo)
      {
        ERR(err);

        var data = changesetInfo;
        data.requestID = message.data.requestID;

        client.json.send({type: "CHANGESET_REQ", data: data});
      });
    }
  ]);
}


/**
 * Tries to rebuild the getChangestInfo function of the original Etherpad
 * https://github.com/ether/pad/blob/master/etherpad/src/etherpad/control/pad/pad_changeset_control.js#L144
 */
function getChangesetInfo(padId, startNum, endNum, granularity, callback)
{
  var forwardsChangesets = [];
  var backwardsChangesets = [];
  var timeDeltas = [];
  var apool = new AttributePool();
  var pad;
  var composedChangesets = {};
  var revisionDate = [];
  var lines;
  
  async.series([
    //get the pad from the database
    function(callback)
    {
      padManager.getPad(padId, function(err, _pad)
      {        
        if(ERR(err, callback)) return;
        pad = _pad;
        callback();
      });
    },
    function(callback)
    {      
      //calculate the last full endnum
      var lastRev = pad.getHeadRevisionNumber();
      if (endNum > lastRev+1) {
        endNum = lastRev+1;
      }
      endNum = Math.floor(endNum / granularity)*granularity;
      
      var compositesChangesetNeeded = [];
      var revTimesNeeded = [];
      
      //figure out which composite Changeset and revTimes we need, to load them in bulk
      var compositeStart = startNum;
      while (compositeStart < endNum) 
      {
        var compositeEnd = compositeStart + granularity;
        
        //add the composite Changeset we needed
        compositesChangesetNeeded.push({start: compositeStart, end: compositeEnd});
        
        //add the t1 time we need
        revTimesNeeded.push(compositeStart == 0 ? 0 : compositeStart - 1);
        //add the t2 time we need
        revTimesNeeded.push(compositeEnd - 1);
        
        compositeStart += granularity;
      }
      
      //get all needed db values parallel
      async.parallel([
        function(callback)
        {
          //get all needed composite Changesets
          async.forEach(compositesChangesetNeeded, function(item, callback)
          {
            composePadChangesets(padId, item.start, item.end, function(err, changeset)
            {
              if(ERR(err, callback)) return;
              composedChangesets[item.start + "/" + item.end] = changeset;
              callback();
            });
          }, callback);
        },
        function(callback)
        {
          //get all needed revision Dates
          async.forEach(revTimesNeeded, function(revNum, callback)
          {
            pad.getRevisionDate(revNum, function(err, revDate)
            {
              if(ERR(err, callback)) return;
              revisionDate[revNum] = Math.floor(revDate/1000);
              callback();
            });
          }, callback);
        },
        //get the lines
        function(callback)
        {
          getPadLines(padId, startNum-1, function(err, _lines)
          {
            if(ERR(err, callback)) return;
            lines = _lines;
            callback();
          }); 
        }
      ], callback);
    },
    //doesn't know what happens here excatly :/
    function(callback)
    {    
      var compositeStart = startNum;
      
      while (compositeStart < endNum) 
      {
        if (compositeStart + granularity > endNum) 
        {
          break;
        }
        
        var compositeEnd = compositeStart + granularity;
      
        var forwards = composedChangesets[compositeStart + "/" + compositeEnd];
        var backwards = Changeset.inverse(forwards, lines.textlines, lines.alines, pad.apool());
        
        Changeset.mutateAttributionLines(forwards, lines.alines, pad.apool());
        Changeset.mutateTextLines(forwards, lines.textlines);
      
        var forwards2 = Changeset.moveOpsToNewPool(forwards, pad.apool(), apool);
        var backwards2 = Changeset.moveOpsToNewPool(backwards, pad.apool(), apool);
        
        var t1, t2;
        if (compositeStart == 0) 
        {
          t1 = revisionDate[0];
        }
        else 
        {
          t1 = revisionDate[compositeStart - 1];
        }
        
        t2 = revisionDate[compositeEnd - 1];
        
        timeDeltas.push(t2 - t1);
        forwardsChangesets.push(forwards2);
        backwardsChangesets.push(backwards2);
        
        compositeStart += granularity;
      }
      
      callback();
    }
  ], function(err)
  {
    if(ERR(err, callback)) return;
    
    callback(null, {forwardsChangesets: forwardsChangesets,
                    backwardsChangesets: backwardsChangesets,
                    apool: apool.toJsonable(),
                    actualEndNum: endNum,
                    timeDeltas: timeDeltas,
                    start: startNum,
                    granularity: granularity });
  });
}

/**
 * Tries to rebuild the getPadLines function of the original Etherpad
 * https://github.com/ether/pad/blob/master/etherpad/src/etherpad/control/pad/pad_changeset_control.js#L263
 */
function getPadLines(padId, revNum, callback) 
{
  var atext;
  var result = {};
  var pad;

  async.series([
    //get the pad from the database
    function(callback)
    {
      padManager.getPad(padId, function(err, _pad)
      {        
        if(ERR(err, callback)) return;
        pad = _pad;
        callback();
      });
    },
    //get the atext
    function(callback)
    {
      if(revNum >= 0)
      {
        pad.getInternalRevisionAText(revNum, function(err, _atext)
        {
          if(ERR(err, callback)) return;
          atext = _atext;
          callback();
        });
      }
      else
      {
        atext = Changeset.makeAText("\n");
        callback(null);
      }
    },
    function(callback)
    {
      result.textlines = Changeset.splitTextLines(atext.text);
      result.alines = Changeset.splitAttributionLines(atext.attribs, atext.text);
      callback(null);
    }
  ], function(err)
  {
    if(ERR(err, callback)) return;
    callback(null, result);
  });
}

/**
 * Tries to rebuild the composePadChangeset function of the original Etherpad
 * https://github.com/ether/pad/blob/master/etherpad/src/etherpad/control/pad/pad_changeset_control.js#L241
 */
function composePadChangesets(padId, startNum, endNum, callback)
{
  var pad;
  var changesets = [];
  var changeset;

  async.series([
    //get the pad from the database
    function(callback)
    {
      padManager.getPad(padId, function(err, _pad)
      {
        if(ERR(err, callback)) return;
        pad = _pad;
        callback();
      });
    },
    //fetch all changesets we need
    function(callback)
    {
      var changesetsNeeded=[];
      
      //create a array for all changesets, we will 
      //replace the values with the changeset later
      for(var r=startNum;r<endNum;r++)
      {
        changesetsNeeded.push(r);
      }
      
      //get all changesets
      async.forEach(changesetsNeeded, function(revNum,callback)
      {
        pad.getRevisionChangeset(revNum, function(err, value)
        {
          if(ERR(err, callback)) return;
          changesets[revNum] = value;
          callback();
        });
      },callback);
    },
    //compose Changesets
    function(callback)
    {
      changeset = changesets[startNum];
      var pool = pad.apool();
      
      for(var r=startNum+1;r<endNum;r++)
      {
        var cs = changesets[r];
        changeset = Changeset.compose(changeset, cs, pool);
      }
      
      callback(null);
    }
  ],
  //return err and changeset
  function(err)
  {
    if(ERR(err, callback)) return;
    callback(null, changeset);
  });
}

/**
 * Get the number of users in a pad
 */
exports.padUsersCount = function (padID, callback) {
  callback(null, {
    padUsersCount: socketio.sockets.clients(padID).length
  });
}

/**
 * Get the list of users in a pad
 */
exports.padUsers = function (padID, callback) {
  var result = [];

  async.forEach(socketio.sockets.clients(padID), function(roomClient, callback) {
    var s = sessioninfos[roomClient.id];
    if(s) {
      authorManager.getAuthor(s.author, function(err, author) {
        if(ERR(err, callback)) return;

        author.id = s.author;
        result.push(author);
		callback();
      });
    }
  }, function(err) {
    if(ERR(err, callback)) return;

    callback(null, {padUsers: result});
  });
}

exports.sessioninfos = sessioninfos;<|MERGE_RESOLUTION|>--- conflicted
+++ resolved
@@ -116,6 +116,11 @@
   if(session && session.author)
   {
     client.get('remoteAddress', function(er, ip) {
+      //Anonymize the IP address if IP logging is disabled
+      if(settings.disableIPlogging) {
+        ip = 'ANONYMOUS';
+      }
+
       accessLogger.info('[LEAVE] Pad "'+session.padId+'": Author "'+session.author+'" on client '+client.id+' with IP "'+ip+'" left the pad')
     })
 
@@ -143,18 +148,6 @@
     }); 
   }
   
-<<<<<<< HEAD
-  client.get('remoteAddress', function(er, ip) {
-    //Anonymize the IP address if IP logging is disabled
-    if(settings.disableIPlogging) {
-      ip = 'ANONYMOUS';
-    }
-
-    accessLogger.info('[LEAVE] Pad "'+session.padId+'": Author "'+session.author+'" on client '+client.id+' with IP "'+ip+'" left the pad')
-  })
-  
-=======
->>>>>>> 5bce9bc3
   //Delete the sessioninfos entrys of this session
   delete sessioninfos[client.id]; 
 }
