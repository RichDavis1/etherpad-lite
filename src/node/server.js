--- conflicted
+++ resolved
@@ -93,46 +93,11 @@
 
   // start up stats counting system
   const stats = require('./stats');
-  let startDurations = {};
+  const startDurations = {};
   stats.gauge('startDurations', () => startDurations);
   stats.gauge('memoryUsage', () => process.memoryUsage().rss);
   stats.gauge('memoryUsageHeap', () => process.memoryUsage().heapUsed);
 
-<<<<<<< HEAD
-  // Performance stats gauges
-  // We use gauges because a reload might replace the value
-  const preNpmLoad = Date.now();
-  await util.promisify(npm.load)();
-  startDurations.npmLoad = Date.now() - preNpmLoad;
-
-  try {
-    const preDbInit = Date.now();
-    await db.init();
-    startDurations.dbInit = Date.now() - preDbInit;
-
-    const prePluginsUpdate = Date.now();
-    await plugins.update();
-    startDurations.loadPlugins = Date.now() - prePluginsUpdate;
-
-    console.info(`Installed plugins: ${plugins.formatPluginsWithVersion()}`);
-    console.debug(`Installed parts:\n${plugins.formatParts()}`);
-    console.debug(`Installed hooks:\n${plugins.formatHooks()}`);
-
-    const preLoadSettings = Date.now();
-    await hooks.aCallAll('loadSettings', {settings});
-    startDurations.loadSettings = Date.now() - preLoadSettings;
-
-    const preCreateServer = Date.now();
-    await hooks.aCallAll('createServer');
-    startDurations.createSettings = Date.now() - preCreateServer;
-  } catch (e) {
-    console.error(`exception thrown: ${e.message}`);
-    if (e.stack) console.log(e.stack);
-    process.exit(1);
-  }
-
-=======
->>>>>>> 877f0c58
   process.on('uncaughtException', exports.exit);
   // As of v14, Node.js does not exit when there is an unhandled Promise rejection. Convert an
   // unhandled rejection into an uncaught exception, which does cause Node.js to exit.
@@ -154,13 +119,26 @@
     });
   }
 
+  const preNpmLoad = Date.now();
   await util.promisify(npm.load)();
+  startDurations.npmLoad = Date.now() - preNpmLoad;
+
+  const preDbInit = Date.now();
   await db.init();
+  startDurations.dbInit = Date.now() - preDbInit;
+
+  const prePluginsUpdate = Date.now();
   await plugins.update();
+  startDurations.loadPlugins = Date.now() - prePluginsUpdate;
+
   console.info(`Installed plugins: ${plugins.formatPluginsWithVersion()}`);
   console.debug(`Installed parts:\n${plugins.formatParts()}`);
   console.debug(`Installed hooks:\n${plugins.formatHooks()}`);
+
+  const preLoadSettings = Date.now();
   await hooks.aCallAll('loadSettings', {settings});
+  startDurations.loadSettings = Date.now() - preLoadSettings;
+
   await hooks.aCallAll('createServer');
 
   console.log('Etherpad is running');
