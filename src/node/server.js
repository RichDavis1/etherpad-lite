--- conflicted
+++ resolved
@@ -51,13 +51,10 @@
 
 var serverName = "Etherpad-Lite " + version + " (http://j.mp/ep-lite)";
 
-<<<<<<< HEAD
-=======
 //cache 6 hours, by default
 var hour = 60*60;
 exports.maxAge = settings.maxAge || 6 * hour;
 
->>>>>>> beec69ac
 //set loglevel
 log4js.setGlobalLogLevel(settings.loglevel);
 
