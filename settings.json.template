/*
  This file must be valid JSON. But comments are allowed

  Please edit settings.json, not settings.json.template
*/
{
  // Name your instance!
  "title": "Etherpad",

  // favicon default name
  // alternatively, set up a fully specified Url to your own favicon
  "favicon": "favicon.ico",
  
  //IP and port which etherpad should bind at
  "ip": "0.0.0.0",
  "port" : 9001,

  // Session Key, used for reconnecting user sessions
  // Set this to a secure string at least 10 characters long.  Do not share this value.
  "sessionKey" : "",

  /*  
  // Node native SSL support
  // this is disabled by default
  //
  // make sure to have the minimum and correct file access permissions set
  // so that the Etherpad server can access them

  "ssl" : {
            "key"  : "/path-to-your/epl-server.key",
            "cert" : "/path-to-your/epl-server.crt"
          },

  */

  //The Type of the database. You can choose between dirty, postgres, sqlite and mysql
  //You shouldn't use "dirty" for for anything else than testing or development
  "dbType" : "dirty",
  //the database specific settings
  "dbSettings" : {
                   "filename" : "var/dirty.db"
                 },
                 
  /* An Example of MySQL Configuration
   "dbType" : "mysql",
   "dbSettings" : {
                    "user"    : "root", 
                    "host"    : "localhost", 
                    "password": "", 
                    "database": "store"
                  },
  */
  
  //the default text of a pad
  "defaultPadText" : "Welcome to Etherpad!\n\nThis pad text is synchronized as you type, so that everyone viewing this page sees the same text. This allows you to collaborate seamlessly on documents!\n\nGet involved with Etherpad at http:\/\/etherpad.org\n",
  
  /* Users must have a session to access pads. This effectively allows only group pads to be accessed. */
  "requireSession" : false,

  /* Users may edit pads but not create new ones. Pad creation is only via the API. This applies both to group pads and regular pads. */
  "editOnly" : false,
  
  /* if true, all css & js will be minified before sending to the client. This will improve the loading performance massivly, 
     but makes it impossible to debug the javascript/css */
  "minify" : true,

  /* How long may clients use served javascript code (in seconds)? Without versioning this
     may cause problems during deployment. Set to 0 to disable caching */
  "maxAge" : 21600, // 60 * 60 * 6 = 6 hours
  
  /* This is the path to the Abiword executable. Setting it to null, disables abiword.
     Abiword is needed to advanced import/export features of pads*/  
  "abiword" : null,
 
  /* This setting is used if you require authentication of all users.
     Note: /admin always requires authentication. */
  "requireAuthentication": false,

  /* Require authorization by a module, or a user with is_admin set, see below. */
  "requireAuthorization": false,
  
  /*when you use NginX or another proxy/ load-balancer set this to true*/
  "trustProxy": false,
  
  /* Privacy: disable IP logging */
  "disableIPlogging": false,  
  
  /* Users for basic authentication. is_admin = true gives access to /admin.
     If you do not uncomment this, /admin will not be available! */
  /*
  "users": {
    "admin": {
      "password": "changeme1",
      "is_admin": true
    },
    "user": {
      "password": "changeme1",
      "is_admin": false
    }
  },
  */

<<<<<<< HEAD
  // restrict socket.io transport methods
  "socketTransportProtocols" : ["xhr-polling", "jsonp-polling", "htmlfile"],
  
=======
  /* The toolbar buttons configuration.
  "toolbar": {
    "left": [
      ["bold", "italic", "underline", "strikethrough"],
      ["orderedlist", "unorderedlist", "indent", "outdent"],
      ["undo", "redo"],
      ["clearauthorship"]
    ],
    "right": [
      ["importexport", "timeslider", "savedrevision"],
      ["settings", "embed"],
      ["showusers"]
    ]
  },
  */

>>>>>>> 602380ab
  /* The log level we are using, can be: DEBUG, INFO, WARN, ERROR */
  "loglevel": "INFO",
  
  //Logging configuration. See log4js documentation for further information
  // https://github.com/nomiddlename/log4js-node
  // You can add as many appenders as you want here:
  "logconfig" :
    { "appenders": [
        { "type": "console"
        //, "category": "access"// only logs pad access
        }
    /*
      , { "type": "file"
      , "filename": "your-log-file-here.log"
      , "maxLogSize": 1024
      , "backups": 3 // how many log files there're gonna be at max
      //, "category": "test" // only log a specific category
        }*/
    /*
      , { "type": "logLevelFilter"
        , "level": "warn" // filters out all log messages that have a lower level than "error"
        , "appender":
          {  Use whatever appender you want here  }
        }*/
    /*
      , { "type": "logLevelFilter"
        , "level": "error" // filters out all log messages that have a lower level than "error"
        , "appender":
          { "type": "smtp"
          , "subject": "An error occured in your EPL instance!"
          , "recipients": "bar@blurdybloop.com, baz@blurdybloop.com"
          , "sendInterval": 60*5 // in secs -- will buffer log messages; set to 0 to send a mail for every message
          , "transport": "SMTP", "SMTP": { // see https://github.com/andris9/Nodemailer#possible-transport-methods
              "host": "smtp.example.com", "port": 465,
              "secureConnection": true,
              "auth": {
                  "user": "foo@example.com",
                  "pass": "bar_foo"
              }
            }
          }
        }*/
      ]
    }
}<|MERGE_RESOLUTION|>--- conflicted
+++ resolved
@@ -100,11 +100,9 @@
   },
   */
 
-<<<<<<< HEAD
   // restrict socket.io transport methods
   "socketTransportProtocols" : ["xhr-polling", "jsonp-polling", "htmlfile"],
   
-=======
   /* The toolbar buttons configuration.
   "toolbar": {
     "left": [
@@ -121,7 +119,6 @@
   },
   */
 
->>>>>>> 602380ab
   /* The log level we are using, can be: DEBUG, INFO, WARN, ERROR */
   "loglevel": "INFO",
   
